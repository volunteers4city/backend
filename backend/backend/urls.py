--- conflicted
+++ resolved
@@ -18,28 +18,17 @@
 from django.conf.urls.static import static
 from django.contrib import admin
 from django.urls import include, path
-<<<<<<< HEAD
-# from django.conf.urls import url
 from rest_framework_swagger.views import get_swagger_view
 
 
 schema_view = get_swagger_view(title='BETTER-TOGETHER Documentation API')
 
-=======
->>>>>>> b04c68a0
-
 urlpatterns = [
     path('api/', include('api.urls')),
     path('admin/', admin.site.urls),
-<<<<<<< HEAD
-    # url('swagger/', schema_view),
     path('swagger/', schema_view),
 ]
 
 if settings.DEBUG:
     urlpatterns += static(settings.MEDIA_URL,
-                          document_root=settings.MEDIA_ROOT)
-=======
-    path('api/', include('api.urls')),
-]
->>>>>>> b04c68a0
+                          document_root=settings.MEDIA_ROOT)