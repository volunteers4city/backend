import os
from pathlib import Path

from dotenv import load_dotenv

# Build paths inside the project like this: BASE_DIR / 'subdir'.
BASE_DIR = Path(__file__).resolve().parent.parent
load_dotenv('../infra_bt/.env')


# Quick-start development settings - unsuitable for production
# See https://docs.djangoproject.com/en/4.2/howto/deployment/checklist/

# SECURITY WARNING: keep the secret key used in production secret!
SECRET_KEY = os.getenv('SECRET_KEY', 'django-insecure')

# SECURITY WARNING: don't run with debug turned on in production!
DEBUG = os.getenv('DEBUG', 'FALSE').upper() == 'TRUE'

ALLOWED_HOSTS = os.getenv('ALLOWED_HOSTS', '127.0.0.1').split(',')


# Application definition

INSTALLED_APPS = [
    'django.contrib.admin',
    'django.contrib.auth',
    'django.contrib.contenttypes',
    'django.contrib.sessions',
    'django.contrib.messages',
    'django.contrib.staticfiles',
    'django_filters',
    'djoser',
    'rest_framework',
    'rest_framework.authtoken',
    'rest_framework_swagger',
    'taggit',
<<<<<<< HEAD
=======
    'taggit_serializer',

>>>>>>> b1cc7e6f
    'api.apps.ApiConfig',
    'content.apps.ContentConfig',
    'notifications.apps.NotificationsConfig',
    'projects.apps.ProjectsConfig',
    'users.apps.UsersConfig',
]

MIDDLEWARE = [
    'django.middleware.security.SecurityMiddleware',
    'django.contrib.sessions.middleware.SessionMiddleware',
    'django.middleware.common.CommonMiddleware',
    'django.middleware.csrf.CsrfViewMiddleware',
    'django.contrib.auth.middleware.AuthenticationMiddleware',
    'django.contrib.messages.middleware.MessageMiddleware',
    'django.middleware.clickjacking.XFrameOptionsMiddleware',
    # 'rest_framework.middleware.AuthenticationMiddleware',
    # 'rest_framework.middleware.AuthorizationMiddleware',
]

ROOT_URLCONF = 'backend.urls'

TEMPLATES = [
    {
        'BACKEND': 'django.template.backends.django.DjangoTemplates',
        'DIRS': [],
        'APP_DIRS': True,
        'OPTIONS': {
            'context_processors': [
                'django.template.context_processors.debug',
                'django.template.context_processors.request',
                'django.contrib.auth.context_processors.auth',
                'django.contrib.messages.context_processors.messages',
            ],
            'libraries': {
                'staticfiles': 'django.templatetags.static',
            },
        },
    },
]

WSGI_APPLICATION = 'backend.wsgi.application'


# Database
# https://docs.djangoproject.com/en/4.2/ref/settings/#databases

# DATABASES = {
#     'default': {
#         'ENGINE': 'django.db.backends.sqlite3',
#         'NAME': BASE_DIR / 'db.sqlite3',
#     }
# }

DATABASES = {
    'default': {
        'ENGINE': 'django.db.backends.postgresql',
        'NAME': os.getenv('POSTGRES_DB', 'volunteers'),
        'USER': os.getenv('POSTGRES_USER', 'volunteers_user'),
        'PASSWORD': os.getenv('POSTGRES_PASSWORD', ''),
        'HOST': os.getenv('DB_HOST', 'localhost'),
        'PORT': os.getenv('DB_PORT', 5432)
    }
}


# Password validation
# https://docs.djangoproject.com/en/4.2/ref/settings/#auth-password-validators

AUTH_PASSWORD_VALIDATORS = [
    {
        'NAME': 'django.contrib.auth.password_validation.UserAttributeSimilarityValidator',
    },
    {
        'NAME': 'django.contrib.auth.password_validation.MinimumLengthValidator',
    },
    {
        'NAME': 'django.contrib.auth.password_validation.CommonPasswordValidator',
    },
    {
        'NAME': 'django.contrib.auth.password_validation.NumericPasswordValidator',
    },
]


# Internationalization
# https://docs.djangoproject.com/en/4.2/topics/i18n/

LANGUAGE_CODE = 'ru-ru'

TIME_ZONE = 'UTC'

USE_I18N = True

USE_TZ = True


# Static files (CSS, JavaScript, Images)
# https://docs.djangoproject.com/en/4.2/howto/static-files/

STATIC_URL = 'static/'
STATIC_ROOT = Path(BASE_DIR, 'collected_static')

MEDIA_URL = 'media/'
MEDIA_ROOT = BASE_DIR / 'media'

# Default primary key field type
# https://docs.djangoproject.com/en/4.2/ref/settings/#default-auto-field

DEFAULT_AUTO_FIELD = 'django.db.models.BigAutoField'

REST_FRAMEWORK = {
    'DEFAULT_PERMISSION_CLASSES': [
        'rest_framework.permissions.AllowAny',
    ],
    'DEFAULT_AUTHENTICATION_CLASSES': [
        'rest_framework.authentication.TokenAuthentication',
    ],
    'DEFAULT_PAGINATION_CLASS': 'rest_framework.pagination.LimitOffsetPagination',
    'PAGE_SIZE': 10,
    # 'DEFAULT_FILTER_BACKENDS': ['django_filters.rest_framework.DjangoFilterBackend'],
    'DEFAULT_SCHEMA_CLASS': 'rest_framework.schemas.coreapi.AutoSchema',
}

DJOSER = {
    'LOGIN_FIELD': 'email',
    'HIDE_USERS': False,
    'USER_CREATE_PASSWORD_RETYPE': True,
    # 'SERIALIZERS': {'user': 'api.serializers.UserSerializer',
    #                 'current_user': 'api.serializers.UserSerializer',
    #                 'user_create': 'api.serializers.UserCreateSerializer', },
    # 'PERMISSIONS': {'user': ['rest_framework.permissions.IsAuthenticatedOrReadOnly'],
    #                 'user_list': ['rest_framework.permissions.IsAuthenticatedOrReadOnly'],
    #                 'user_delete': ['rest_framework.permissions.IsAdminUser'], },
}

AUTH_USER_MODEL = 'users.User'

# Constants
MAX_LENGTH_NAME = 50
MAX_LENGTH_SLUG = 50
MAX_LENGTH_PASSWORD = 20
MAX_LENGTH_EMAIL = 256
MIN_LENGTH_EMAIL = 5

MAX_LEN_CHAR = 250
MAX_LEN_PHONE = 12
LEN_PHONE = 12
MAX_LEN_TEXT_IN_ADMIN = 50

MAX_LEN_NAME = 200
LEN_OGRN = 13
<<<<<<< HEAD
MAX_LEN_TELEGRAM = 32
MIN_LEN_TELEGRAM = 5
MESSAGE_PHONE_REGEX = 'Номер должен начинаться с +7 или 8 и содержать {} цифр.'
=======
MESSAGE_PHONE_REGEX = 'Номер должен начинаться с +7 и содержать {} цифр.'
MESSAGE_EMAIL_VALID = f'"Длина поля от {MIN_LENGTH_EMAIL} до {MAX_LENGTH_EMAIL} символов"'
>>>>>>> b1cc7e6f

ORGANIZATION = 'Название: {}> ОГРН: {}> Город: {}'
VOLUNTEER = 'Пользователь: {}> Город: {}> Навыки: {}'
PROJECT = 'Название: {}> Организатор: {}> Категория: {}> Город: {}'
PROJECTPARTICIPANTS = 'Проект: {}> Волонтер: {}'


MIN_LEN_TEXT_FEEDBACK = 10
MAX_LEN_TEXT_FEEDBACK = 750
MESSAGE_TEXT_FEEDBACK_VALID = f'Длина поля от {MIN_LEN_TEXT_FEEDBACK} до {MAX_LEN_TEXT_FEEDBACK} символов'

MIN_LEN_NAME_FEEDBACK = 2
MAX_LEN_NAME_FEEDBACK = 40
MESSAGE_NAME_FEEDBACK_VALID = f'Длина поля от {MIN_LEN_NAME_FEEDBACK} до {MAX_LEN_NAME_FEEDBACK} символов'
MESSAGE_NAME_FEEDBACK_CYRILLIC = 'Введите имя кириллицей'<|MERGE_RESOLUTION|>--- conflicted
+++ resolved
@@ -35,11 +35,6 @@
     'rest_framework.authtoken',
     'rest_framework_swagger',
     'taggit',
-<<<<<<< HEAD
-=======
-    'taggit_serializer',
-
->>>>>>> b1cc7e6f
     'api.apps.ApiConfig',
     'content.apps.ContentConfig',
     'notifications.apps.NotificationsConfig',
@@ -100,7 +95,7 @@
         'USER': os.getenv('POSTGRES_USER', 'volunteers_user'),
         'PASSWORD': os.getenv('POSTGRES_PASSWORD', ''),
         'HOST': os.getenv('DB_HOST', 'localhost'),
-        'PORT': os.getenv('DB_PORT', 5432)
+        'PORT': os.getenv('DB_PORT', 5432),
     }
 }
 
@@ -185,20 +180,14 @@
 MIN_LENGTH_EMAIL = 5
 
 MAX_LEN_CHAR = 250
-MAX_LEN_PHONE = 12
 LEN_PHONE = 12
 MAX_LEN_TEXT_IN_ADMIN = 50
 
 MAX_LEN_NAME = 200
 LEN_OGRN = 13
-<<<<<<< HEAD
-MAX_LEN_TELEGRAM = 32
-MIN_LEN_TELEGRAM = 5
-MESSAGE_PHONE_REGEX = 'Номер должен начинаться с +7 или 8 и содержать {} цифр.'
-=======
 MESSAGE_PHONE_REGEX = 'Номер должен начинаться с +7 и содержать {} цифр.'
 MESSAGE_EMAIL_VALID = f'"Длина поля от {MIN_LENGTH_EMAIL} до {MAX_LENGTH_EMAIL} символов"'
->>>>>>> b1cc7e6f
+
 
 ORGANIZATION = 'Название: {}> ОГРН: {}> Город: {}'
 VOLUNTEER = 'Пользователь: {}> Город: {}> Навыки: {}'
