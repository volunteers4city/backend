import os
from pathlib import Path

from dotenv import load_dotenv

# Build paths inside the project like this: BASE_DIR / 'subdir'.
BASE_DIR = Path(__file__).resolve().parent.parent
load_dotenv(BASE_DIR.parent / 'infra_bt/.env')


# Quick-start development settings - unsuitable for production
# See https://docs.djangoproject.com/en/4.2/howto/deployment/checklist/

# SECURITY WARNING: keep the secret key used in production secret!
SECRET_KEY = os.getenv('SECRET_KEY', 'django-insecure')

# SECURITY WARNING: don't run with debug turned on in production!
DEBUG = os.getenv('DEBUG', 'FALSE').upper() == 'TRUE'

ALLOWED_HOSTS = os.getenv('ALLOWED_HOSTS', '127.0.0.1').split(',')

CSRF_TRUSTED_ORIGINS = [
    'https://*.better-together.acceleratorpracticum.ru/',
    'https://*.80.87.109.180',
    'https://*.127.0.0.1',
    'http://*.better-together.acceleratorpracticum.ru/',
    'http://*.80.87.109.180',
    'http://*.127.0.0.1',
]

# Application definition

INSTALLED_APPS = [
    'django.contrib.admin',
    'django.contrib.auth',
    'django.contrib.contenttypes',
    'django.contrib.sessions',
    'django.contrib.messages',
    'django.contrib.staticfiles',
    'debug_toolbar',
    'django_filters',
    'djoser',
    'rest_framework',
    'rest_framework.authtoken',
    # 'rest_framework_swagger', # убираем
    'drf_yasg',
    'taggit',
    'gmailapi_backend',
    'api.apps.ApiConfig',
    'content.apps.ContentConfig',
    'notifications.apps.NotificationsConfig',
    'projects.apps.ProjectsConfig',
    'users.apps.UsersConfig',
    'corsheaders',
]

MIDDLEWARE = [
    'debug_toolbar.middleware.DebugToolbarMiddleware',
    'django.middleware.security.SecurityMiddleware',
    'django.contrib.sessions.middleware.SessionMiddleware',
    'django.middleware.common.CommonMiddleware',
    'django.middleware.csrf.CsrfViewMiddleware',
    'django.contrib.auth.middleware.AuthenticationMiddleware',
    'django.contrib.messages.middleware.MessageMiddleware',
    'django.middleware.clickjacking.XFrameOptionsMiddleware',
    'corsheaders.middleware.CorsMiddleware',
    'django.middleware.common.CommonMiddleware',
    # 'rest_framework.middleware.AuthenticationMiddleware',
    # 'rest_framework.middleware.AuthorizationMiddleware',
]

ROOT_URLCONF = 'backend.urls'

TEMPLATES = [
    {
        'BACKEND': 'django.template.backends.django.DjangoTemplates',
        'DIRS': [],
        'APP_DIRS': True,
        'OPTIONS': {
            'context_processors': [
                'django.template.context_processors.debug',
                'django.template.context_processors.request',
                'django.contrib.auth.context_processors.auth',
                'django.contrib.messages.context_processors.messages',
            ],
            'libraries': {
                'staticfiles': 'django.templatetags.static',
            },
        },
    },
]

WSGI_APPLICATION = 'backend.wsgi.application'


# Database
# https://docs.djangoproject.com/en/4.2/ref/settings/#databases

# DATABASES = {
#     'default': {
#         'ENGINE': 'django.db.backends.sqlite3',
#         'NAME': BASE_DIR / 'db.sqlite3',
#     }
# }

DATABASES = {
    'default': {
        'ENGINE': 'django.db.backends.postgresql',
        'NAME': os.getenv('POSTGRES_DB', 'volunteers'),
        'USER': os.getenv('POSTGRES_USER', 'volunteers_user'),
        'PASSWORD': os.getenv('POSTGRES_PASSWORD', ''),
        'HOST': os.getenv('DB_HOST', 'localhost'),
        'PORT': os.getenv('DB_PORT', 5432),
    }
}


# Password validation
# https://docs.djangoproject.com/en/4.2/ref/settings/#auth-password-validators

AUTH_PASSWORD_VALIDATORS = [
    # {
    #     'NAME': 'django.contrib.auth.password_validation.UserAttributeSimilarityValidator',
    # },
    {
        'NAME': 'django.contrib.auth.password_validation.MinimumLengthValidator',
        'OPTIONS': {
            'min_length': 8,
        },
    },
    {
        'NAME': 'users.validators.PasswordMaximumLengthValidator',
        'OPTIONS': {
            'max_length': 20
        },
    },
    {
        'NAME': 'users.validators.PasswordRegexValidator',
        'OPTIONS': {
            'regex': r"(^[-!#$%&'*+/=?^_;():@,.<>`{}|~0-9A-ZА-ЯЁ]+)\Z",
        },
    },
    # {
    #     'NAME': 'django.contrib.auth.password_validation.CommonPasswordValidator',
    # },
    # {
    #     'NAME': 'django.contrib.auth.password_validation.NumericPasswordValidator',
    # },
]


# Internationalization
# https://docs.djangoproject.com/en/4.2/topics/i18n/

LANGUAGE_CODE = 'ru-ru'

TIME_ZONE = 'UTC'

USE_I18N = True

USE_TZ = False


# Static files (CSS, JavaScript, Images)
# https://docs.djangoproject.com/en/4.2/howto/static-files/

STATIC_URL = 'static/'
STATIC_ROOT = Path(BASE_DIR, 'collected_static')

MEDIA_URL = 'media/'
MEDIA_ROOT = Path(BASE_DIR, 'media')

# Default primary key field type
# https://docs.djangoproject.com/en/4.2/ref/settings/#default-auto-field

DEFAULT_AUTO_FIELD = 'django.db.models.BigAutoField'

REST_FRAMEWORK = {
    'DEFAULT_PERMISSION_CLASSES': [
        'rest_framework.permissions.AllowAny',
    ],
    'DEFAULT_AUTHENTICATION_CLASSES': [
        'rest_framework.authentication.TokenAuthentication',
    ],
    'DEFAULT_PAGINATION_CLASS': 'rest_framework.pagination.LimitOffsetPagination',
    'PAGE_SIZE': 10,
    'DEFAULT_FILTER_BACKENDS': [
        'django_filters.rest_framework.DjangoFilterBackend',
    ],
    'DATETIME_FORMAT': "%d.%m.%Y %H:%M",
    # 'DEFAULT_SCHEMA_CLASS': 'rest_framework.schemas.coreapi.AutoSchema',
}

DJOSER = {
    'LOGIN_FIELD': 'email',
    'HIDE_USERS': False,
    'USER_CREATE_PASSWORD_RETYPE': True,
    'PASSWORD_RESET_CONFIRM_URL': 'login/password-reset/{uid}/{token}',
    'ACTIVATION_URL': 'api/auth/activate/{uid}/{token}',
    'SEND_ACTIVATION_EMAIL': True,
    'SEND_CONFIRMATION_EMAIL': True,
    'SERIALIZERS': {},
}

EMAIL_BACKEND = 'gmailapi_backend.mail.GmailBackend'
GMAIL_API_CLIENT_ID = os.getenv('GMAIL_API_CLIENT_ID', '')
GMAIL_API_CLIENT_SECRET = os.getenv('GMAIL_API_CLIENT_SECRET', '')
GMAIL_API_REFRESH_TOKEN = os.getenv('GMAIL_API_REFRESH_TOKEN', '')

CORS_ALLOWED_ORIGINS = [
    'http://localhost:3000',
    'http://80.87.109.180:3000',
    'http://better-together.acceleratorpracticum.ru',
    'https://better-together.acceleratorpracticum.ru',
]

CORS_ORIGIN_ALLOW_ALL = os.getenv('DEBUG', 'FALSE').upper() == 'TRUE'

AUTH_USER_MODEL = 'users.User'

SWAGGER_SETTINGS = {
    'SECURITY_DEFINITIONS': {
        'Token': {  # авторизация в джанго по токену
            'type': 'apiKey',
            'name': 'Authorization',
            'in': 'header',
        },
        'Basic': {'type': 'basic'},  # базова авторизация
    },
    'USE_SESSION_AUTH': True,  # кнопка джанго логин можно отключить поменяв False
    'JSON_EDITOR': True,
    'SHOW_REQUEST_HEADERS': True,
}

# Constants
# MAX_LENGTH_NAME = 50
MAX_LENGTH_SLUG = 50
MAX_LENGTH_PASSWORD = 20
MAX_LENGTH_EMAIL = 256
MIN_LENGTH_EMAIL = 6
MAX_LENGTH_EMAIL_USER_PART = 64
MESSAGE_EMAIL_NOT_VALID = 'Некорректный email!'
MESSAGE_EMAIL_USER_PART_VALID = (
    f'Максимальная длинна пользовательской части: {MAX_LENGTH_EMAIL_USER_PART} символа.'
)

MAX_LEN_CHAR = 250
LEN_PHONE = 12
MAX_LEN_TEXT_IN_ADMIN = 50

MAX_LEN_NAME = 100
MAX_LEN_SLUG = 50
LEN_OGRN = 13
MESSAGE_PHONE_REGEX = (
    f'Номер должен начинаться с +7 и содержать {LEN_PHONE} символов.'
)
MESSAGE_EMAIL_VALID = (
    f'Длина поля от {MIN_LENGTH_EMAIL} до {MAX_LENGTH_EMAIL} символов'
)

ORGANIZATION = ' {} ОГРН: {} {}'
VOLUNTEER = 'Пользователь: {} Город: {} Навыки: {}'
PROJECT = 'Название: {}, Организатор: {}, Категория: {}, Город: {}'
PROJECTPARTICIPANTS = 'Проект: {} Волонтер: {}'
PROJECTINCOMES = 'Проект: {} Волонтер: {} Стаутс заявки {}'

MIN_LEN_TEXT_FEEDBACK = 10
MAX_LEN_TEXT_FEEDBACK = 750
MESSAGE_TEXT_FEEDBACK_VALID = f'Длина поля от {MIN_LEN_TEXT_FEEDBACK} до {MAX_LEN_TEXT_FEEDBACK} символов'

MIN_LEN_NAME_USER = 2
MAX_LEN_NAME_USER = 40
MESSAGE_NAME_USER_VALID = (
    f'Длина поля от {MIN_LEN_NAME_USER} до {MAX_LEN_NAME_USER} символов'
)
MESSAGE_NAME_USER_CYRILLIC = 'Введите имя кириллицей'

MIN_LEN_TITLE = 2
MAX_LEN_TITLE = 100
MESSAGE_TITLE_VALID = (
    f'Длина поля от {MIN_LEN_TITLE} до {MAX_LEN_TITLE} символов'
)
MESSAGE_TITLE_CYRILLIC = 'Введите название кириллицей'

OGRN_ERROR_MESSAGE = 'ОГРН должен состоять из 13 цифр.'
MAX_LENGTH_ROLE = 50
MIN_LEN_TELEGRAM = 5
MAX_LEN_TELEGRAM = 32
TELEGRAM_ERROR_MESSAGE = (
    f'Ник в Telegram должен начинаться с @ и содержать только буквы, цифры и знаки подчеркивания. '
    f'Длина поля от {MIN_LEN_TELEGRAM} до {MAX_LEN_TELEGRAM} символов.'
)

VALUATIONS_ON_PAGE_ABOUT_US = 4

<<<<<<< HEAD
MIN_LEN_TEXT_FIELD_V1 = 2
MIN_LEN_TEXT_FIELD_V2 = 10
MAX_LEN_TEXT_FIELD = 750
=======
MIN_LEN_ABOUT_US = 10
MAX_LEN_ABOUT_US = 750
MESSAGE_ABOUT_US_VALID = (
    f'Длина поля от {MIN_LEN_ABOUT_US} до {MAX_LEN_ABOUT_US} символов'
)
MESSAGE_ABOUT_US_REGEX_VALID = (
    "Допускаются цифры, буквыб пробелы и спецсимовлы -!#$%&'*+/=?^_;():@,.<>`{}"
)
>>>>>>> ba2bca02
<|MERGE_RESOLUTION|>--- conflicted
+++ resolved
@@ -293,11 +293,11 @@
 
 VALUATIONS_ON_PAGE_ABOUT_US = 4
 
-<<<<<<< HEAD
+
 MIN_LEN_TEXT_FIELD_V1 = 2
 MIN_LEN_TEXT_FIELD_V2 = 10
 MAX_LEN_TEXT_FIELD = 750
-=======
+
 MIN_LEN_ABOUT_US = 10
 MAX_LEN_ABOUT_US = 750
 MESSAGE_ABOUT_US_VALID = (
@@ -306,4 +306,3 @@
 MESSAGE_ABOUT_US_REGEX_VALID = (
     "Допускаются цифры, буквыб пробелы и спецсимовлы -!#$%&'*+/=?^_;():@,.<>`{}"
 )
->>>>>>> ba2bca02
