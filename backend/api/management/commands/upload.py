import csv
import os

from django.core.management.base import BaseCommand

<<<<<<< HEAD
from content.models import City, Skills, News, Valuation
from projects.models import Category, Organization, Volunteer, VolunteerSkills
from users.models import User

# import os # путь на сервер расскоментировать


=======
from content.models import City, Skills, Valuation  # , News

# from projects.models import Category


>>>>>>> 492cf822
def load_cities():
    print('loading cities...')
    cities = []
    #  путь для заливки на сервер не проверен
    # file_path = "/app/data/cities.csv"   путь для заливки на сервер
    file_path = os.path.join(os.getcwd(), '..', 'data', 'cities.csv')
    with open(file_path, encoding="utf-8-sig") as file:
        reader = csv.reader(file)
        for row in reader:
            city = City(
                name=row[1],
            )
            cities.append(city)
        City.objects.bulk_create(cities)
    print('cities loaded!')


def load_skills():
    print('loading skills...')
    skills = []
    #  путь для заливки на сервер не проверен
    # file_path = "/app/data/skills.csv"   путь для заливки на сервер
    file_path = os.path.join(os.getcwd(), '..', 'data', 'skills.csv')
    with open(file_path, encoding="utf-8-sig") as file:
        reader = csv.reader(file)
        for row in reader:
            skill = Skills(
                name=row[1],
            )
            skills.append(skill)
        Skills.objects.bulk_create(skills)
    print('skills loaded!')

<<<<<<< HEAD
def load_categories():
    print('loading categories...')
    categories = []
    #  путь для заливки на сервер не проверен
    # file_path = "/app/data/categories.csv"   путь для заливки на сервер
    file_path = os.path.join(os.getcwd(), '..', 'data', 'categories.csv')
    with open(file_path, encoding="utf-8-sig") as file:
        reader = csv.reader(file)
        for row in reader:
            category = Category(
                name=row[1],
                slug=row[2],
                description=row[3],
            )
            categories.append(category)
            Category.objects.bulk_create(categories)
    print('categories loaded!')

def load_news():
    print('loading news...')
    news = []
    #  путь для заливки на сервер не проверен
    # file_path = "/app/data/news.csv"   путь для заливки на сервер
    file_path = os.path.join(os.getcwd(), '..', 'data', 'news.csv')
    with open(file_path, encoding="utf-8-sig") as file:
        reader = csv.reader(file)
        for row in reader:
            new = News(
                title=row[1],
                text=row[2],
                created_at=row[3],
                tags=row[4],
                author_id=row[5],
            )
            news.append(new)
        News.objects.bulk_create(news)
    print('news loaded!')
=======
# def load_categories():
#    print('loading categories...')
#    categories = []
#    #  путь для заливки на сервер не проверен
#    # file_path = "/app/data/categories.csv"   путь для заливки на сервер
#    file_path = os.path.join(os.getcwd(), '..', 'data', 'categories.csv')
#    with open(file_path, encoding="utf-8-sig") as file:
#        reader = csv.reader(file)
#        for row in reader:
#            category = Category(
#                name=row[1],
#                slug=row[2],
#                description=row[3],
#            )
#            categories.append(category)
#        Category.objects.bulk_create(categories)
#    print('categories loaded!')

# def load_news():
#    print('loading news...')
#    news = []
#    #  путь для заливки на сервер не проверен
#    # file_path = "/app/data/news.csv"   путь для заливки на сервер
#    file_path = os.path.join(os.getcwd(), '..', 'data', 'news.csv')
#    with open(file_path, encoding="utf-8-sig") as file:
#        reader = csv.reader(file)
#        for row in reader:
#            new = News(
#                title=row[1],
#                text=row[2],
#            )
#            news.append(new)
#        News.objects.bulk_create(news)
#    print('news loaded!')
>>>>>>> 492cf822


def load_valuations():
    print('loading valuations...')
    valuations = []
    #  путь для заливки на сервер не проверен
    # file_path = "/app/data/valuations.csv"   путь для заливки на сервер
    file_path = os.path.join(os.getcwd(), '..', 'data', 'valuations.csv')
    with open(file_path, encoding="utf-8-sig") as file:
        reader = csv.reader(file)
        for row in reader:
            valuation = Valuation(
                title=row[1],
                description=row[2],
            )
            valuations.append(valuation)
        Valuation.objects.bulk_create(valuations)
    print('valuations loaded!')

def load_users():
    print('loading users...')
    users = []
    #  путь для заливки на сервер не проверен
    # file_path = "/app/data/valuations.csv"   путь для заливки на сервер
    file_path = os.path.join(os.getcwd(), '..', 'data', 'users.csv')
    with open(file_path, encoding="utf-8-sig") as file:
        reader = csv.reader(file)
        for row in reader:
            user = User(
                first_name=row[1],
                last_name=row[2],
                second_name=row[3],
                email=row[4],
                role=row[5],
            )
            users.append(user)
        User.objects.bulk_create(users)
    print('users loaded!')

def load_organizations():
    print('loading organizations...')
    organizations = []
    #  путь для заливки на сервер не проверен
    # file_path = "/app/data/valuations.csv"   путь для заливки на сервер
    file_path = os.path.join(os.getcwd(), '..', 'data', 'organizations.csv')
    with open(file_path, encoding="utf-8-sig") as file:
        reader = csv.reader(file)
        for row in reader:
            organization = Organization(
                title=row[1],
                ogrn=row[2],
                phone=row[3],
                about=row[4],
                city_id=row[5],
                contact_person_id=row[6]
            )
            organizations.append(organization)
        Organization.objects.bulk_create(organizations)
    print('organizations loaded!')

def load_volunteers():
    print('loading volunteers...')
    volunteers = []
    #  путь для заливки на сервер не проверен
    # file_path = "/app/data/valuations.csv"   путь для заливки на сервер
    file_path = os.path.join(os.getcwd(), '..', 'data', 'volunteers.csv')
    with open(file_path, encoding="utf-8-sig") as file:
        reader = csv.reader(file)
        for row in reader:
            volunteer = Volunteer(
                telegram=row[1],
                data_of_birth=row[3],
                phone=row[4],
                city_id=row[5],
                user_id=row[6],
            )
            volunteers.append(volunteer)
        Volunteer.objects.bulk_create(volunteers)
    print('volunteers loaded!')

def load_volunteerskills():
    print('loading volunteerskills...')
    volunteerskills = []
    #  путь для заливки на сервер не проверен
    # file_path = "/app/data/valuations.csv"   путь для заливки на сервер
    file_path = os.path.join(os.getcwd(), '..', 'data', 'volunteerskills.csv')
    with open(file_path, encoding="utf-8-sig") as file:
        reader = csv.reader(file)
        for row in reader:
            volunteerskill = VolunteerSkills(
                volunteer_id=row[1],
                skills_id=row[2],
            )
            volunteerskills.append(volunteerskill)
        VolunteerSkills.objects.bulk_create(volunteerskills)
    print('volunteerskills loaded!')

class Command(BaseCommand):

    def handle(self, *args, **options):
        try:
            load_cities()
            load_skills()
            load_categories()
            load_news()
            load_valuations()
            load_users()
            load_organizations()
            load_volunteers()
            load_volunteerskills()
        except Exception as error:
            print(error)<|MERGE_RESOLUTION|>--- conflicted
+++ resolved
@@ -3,21 +3,12 @@
 
 from django.core.management.base import BaseCommand
 
-<<<<<<< HEAD
 from content.models import City, Skills, News, Valuation
 from projects.models import Category, Organization, Volunteer, VolunteerSkills
 from users.models import User
 
 # import os # путь на сервер расскоментировать
 
-
-=======
-from content.models import City, Skills, Valuation  # , News
-
-# from projects.models import Category
-
-
->>>>>>> 492cf822
 def load_cities():
     print('loading cities...')
     cities = []
@@ -51,7 +42,6 @@
         Skills.objects.bulk_create(skills)
     print('skills loaded!')
 
-<<<<<<< HEAD
 def load_categories():
     print('loading categories...')
     categories = []
@@ -89,43 +79,6 @@
             news.append(new)
         News.objects.bulk_create(news)
     print('news loaded!')
-=======
-# def load_categories():
-#    print('loading categories...')
-#    categories = []
-#    #  путь для заливки на сервер не проверен
-#    # file_path = "/app/data/categories.csv"   путь для заливки на сервер
-#    file_path = os.path.join(os.getcwd(), '..', 'data', 'categories.csv')
-#    with open(file_path, encoding="utf-8-sig") as file:
-#        reader = csv.reader(file)
-#        for row in reader:
-#            category = Category(
-#                name=row[1],
-#                slug=row[2],
-#                description=row[3],
-#            )
-#            categories.append(category)
-#        Category.objects.bulk_create(categories)
-#    print('categories loaded!')
-
-# def load_news():
-#    print('loading news...')
-#    news = []
-#    #  путь для заливки на сервер не проверен
-#    # file_path = "/app/data/news.csv"   путь для заливки на сервер
-#    file_path = os.path.join(os.getcwd(), '..', 'data', 'news.csv')
-#    with open(file_path, encoding="utf-8-sig") as file:
-#        reader = csv.reader(file)
-#        for row in reader:
-#            new = News(
-#                title=row[1],
-#                text=row[2],
-#            )
-#            news.append(new)
-#        News.objects.bulk_create(news)
-#    print('news loaded!')
->>>>>>> 492cf822
-
 
 def load_valuations():
     print('loading valuations...')
