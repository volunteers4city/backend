--- conflicted
+++ resolved
@@ -1,9 +1,6 @@
-import csv
-<<<<<<< HEAD
+import os
 from csv import DictReader
-=======
-import os
->>>>>>> 145cef2c657d1e8b59ea20882053edb29da47293
+
 
 from django.core.management.base import BaseCommand
 
@@ -52,7 +49,7 @@
     categories = []
   #  путь для заливки на сервер не проверен
     # file_path = "/app/data/categories.csv"   путь для заливки на сервер
-    file_path = os.path.join(os.getcwd(), '..', 'data', 'categories.csv')
+    file_path = os.path.join(os.getcwd(), 'data', 'categories.csv')
     with open(file_path, encoding="utf-8-sig") as file:
         reader = DictReader(file)
         for row in reader:
@@ -71,7 +68,7 @@
     news = []
     #  путь для заливки на сервер не проверен
     # file_path = "/app/data/news.csv"   путь для заливки на сервер
-    file_path = os.path.join(os.getcwd(), '..', 'data', 'news.csv')
+    file_path = os.path.join(os.getcwd(), 'data', 'news.csv')
     with open(file_path, encoding="utf-8-sig") as file:
         reader = DictReader(file)
         for row in reader:
@@ -110,7 +107,7 @@
     users = []
     #  путь для заливки на сервер не проверен
     # file_path = "/app/data/valuations.csv"   путь для заливки на сервер
-    file_path = os.path.join(os.getcwd(), '..', 'data', 'users.csv')
+    file_path = os.path.join(os.getcwd(), 'data', 'users.csv')
     with open(file_path, encoding="utf-8-sig") as file:
         reader = DictReader(file)
         for row in reader:
@@ -131,7 +128,7 @@
     organizations = []
     #  путь для заливки на сервер не проверен
     # file_path = "/app/data/valuations.csv"   путь для заливки на сервер
-    file_path = os.path.join(os.getcwd(), '..', 'data', 'organizations.csv')
+    file_path = os.path.join(os.getcwd(), 'data', 'organizations.csv')
     with open(file_path, encoding="utf-8-sig") as file:
         reader = DictReader(file)
         for row in reader:
@@ -153,7 +150,7 @@
     volunteers = []
     #  путь для заливки на сервер не проверен
     # file_path = "/app/data/valuations.csv"   путь для заливки на сервер
-    file_path = os.path.join(os.getcwd(), '..', 'data', 'volunteers.csv')
+    file_path = os.path.join(os.getcwd(), 'data', 'volunteers.csv')
     with open(file_path, encoding="utf-8-sig") as file:
         reader = DictReader(file)
         for row in reader:
@@ -174,7 +171,7 @@
     volunteerskills = []
     #  путь для заливки на сервер не проверен
     # file_path = "/app/data/valuations.csv"   путь для заливки на сервер
-    file_path = os.path.join(os.getcwd(), '..', 'data', 'volunteerskills.csv')
+    file_path = os.path.join(os.getcwd(), 'data', 'volunteerskills.csv')
     with open(file_path, encoding="utf-8-sig") as file:
         reader = DictReader(file)
         for row in reader:
@@ -192,7 +189,7 @@
     projects = []
     #  путь для заливки на сервер не проверен
     # file_path = "/app/data/projects.csv"   путь для заливки на сервер
-    file_path = os.path.join(os.getcwd(), '..', 'data', 'projects.csv')
+    file_path = os.path.join(os.getcwd(), 'data', 'projects.csv')
     with open(file_path, encoding="utf-8-sig") as file:
         reader = DictReader(file)
         for row in reader:
@@ -220,7 +217,7 @@
     projectparticipants = []
     #  путь для заливки на сервер не проверен
     # file_path = "/app/data/projectparticipants.csv"   путь для заливки на сервер
-    file_path = os.path.join(os.getcwd(), '..', 'data', 'projectparticipants.csv')
+    file_path = os.path.join(os.getcwd(), 'data', 'projectparticipants.csv')
     with open(file_path, encoding="utf-8-sig") as file:
         reader = DictReader(file)
         for row in reader:
