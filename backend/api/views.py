from rest_framework import generics, status, viewsets
from rest_framework.permissions import SAFE_METHODS
from rest_framework.response import Response
from backend.settings import VALUATIONS_ON_PAGE_ABOUT_US
<<<<<<< HEAD

from django_filters.rest_framework import DjangoFilterBackend
from rest_framework import filters, viewsets

# from .filters import SearchFilter
# from django.db.models import Q


=======
>>>>>>> 12d9eb4a
from content.models import (City,
                            Feedback,
                            News,
                            PlatformAbout,
                            Valuation,
                            Skills
                            )
from projects.models import Project, Volunteer

from .filters import CityFilter, SkillsFilter
from .serializers import (
    FeedbackSerializer,
    NewsSerializer,
    PlatformAboutSerializer,
    PreviewNewsSerializer,

    ProjectSerializer,
    VolunteerGetSerializer,
    VolunteerCreateSerializer,
    CitySerializer,
    SkillsSerializer,
)


class PlatformAboutView(generics.RetrieveAPIView):
    serializer_class = PlatformAboutSerializer

    def get_object(self):
        platform_about = PlatformAbout.objects.latest('id')
        valuations = Valuation.objects.all()[:VALUATIONS_ON_PAGE_ABOUT_US]
        return {
            'about_us': platform_about.about_us,
            'platform_email': platform_about.platform_email,
            'valuations': valuations,
        }


class NewsViewSet(viewsets.ReadOnlyModelViewSet):
    queryset = News.objects.all()
    serializer_class = NewsSerializer

    def get_serializer_class(self):
        if self.action == 'list':
            return PreviewNewsSerializer
        return NewsSerializer


class FeedbackCreateView(generics.CreateAPIView):
    queryset = Feedback.objects.all()
    serializer_class = FeedbackSerializer


class ProjectViewSet(viewsets.ModelViewSet):
    queryset = Project.objects.all()
    serializer_class = ProjectSerializer

    def get_success_message(self, action, project_name):
        messages = {
            'create': f'Проект "{project_name}" успешно создан.',
            'update': f'Проект "{project_name}" успешно обновлен.',
            'destroy': f'Проект "{project_name}" успешно удален.',
        }
        return messages.get(action)

    @staticmethod
    def get_error_message(action, project_name):
        messages = {
            'create': f'Не удалось создать проект "{project_name}".',
            'update': f'Не удалось обновить проект "{project_name}".',
            'destroy': f'Не удалось удалить проект "{project_name}".',
        }
        return messages.get(action)

    def create(self, request, *args, **kwargs):
        serializer = self.get_serializer(data=request.data)
        if serializer.is_valid():
            self.perform_create(serializer)
            project_name = serializer.validated_data.get('name')
            return Response(
                {'message': self.get_success_message('create', project_name)},
                status=status.HTTP_201_CREATED,
            )
        return Response(
            {
                'message': self.get_error_message(
                    'create', request.data.get('name')
                )
            },
            status=status.HTTP_400_BAD_REQUEST,
        )

    def update(self, request, *args, **kwargs):
        partial = kwargs.pop('partial', False)
        instance = self.get_object()
        serializer = self.get_serializer(
            instance, data=request.data, partial=partial
        )
        project_name = instance.name
        if serializer.is_valid():
            self.perform_update(serializer)
            return Response(
                {'message': self.get_success_message('update', project_name)}
            )
        return Response(
            {'message': self.get_error_message('update', project_name)},
            status=status.HTTP_400_BAD_REQUEST,
        )

    def destroy(self, request, *args, **kwargs):
        instance = self.get_object()
        self.perform_destroy(instance)
        return Response(
            {'message': self.get_success_message('destroy', instance.name)},
            status=status.HTTP_204_NO_CONTENT,
        )


class VolunteerViewSet(viewsets.ModelViewSet):
    queryset = Volunteer.objects.all()

    def get_serializer_class(self):
        if self.request.method in SAFE_METHODS:
            return VolunteerGetSerializer
        return VolunteerCreateSerializer


class CityViewSet(viewsets.ReadOnlyModelViewSet):
    queryset = City.objects.all()
    serializer_class = CitySerializer
    pagination_class = None
    filterset_class = CityFilter


class SkillsViewSet(viewsets.ReadOnlyModelViewSet):
    queryset = Skills.objects.all()
    serializer_class = SkillsSerializer
    pagination_class = None
    filterset_class = SkillsFilter


class SearchListView(generics.ListAPIView):
    queryset = Project.objects.all()
    serializer_class = ProjectSerializer
    filter_backends = [DjangoFilterBackend, filters.SearchFilter]
    # filterset_class = SearchFilter
    search_fields = ['name', 'description']     # 'category'<|MERGE_RESOLUTION|>--- conflicted
+++ resolved
@@ -2,7 +2,6 @@
 from rest_framework.permissions import SAFE_METHODS
 from rest_framework.response import Response
 from backend.settings import VALUATIONS_ON_PAGE_ABOUT_US
-<<<<<<< HEAD
 
 from django_filters.rest_framework import DjangoFilterBackend
 from rest_framework import filters, viewsets
@@ -10,9 +9,6 @@
 # from .filters import SearchFilter
 # from django.db.models import Q
 
-
-=======
->>>>>>> 12d9eb4a
 from content.models import (City,
                             Feedback,
                             News,
