--- conflicted
+++ resolved
@@ -1,14 +1,7 @@
 from rest_framework import generics, status, viewsets
 from rest_framework.permissions import SAFE_METHODS
 from rest_framework.response import Response
-<<<<<<< HEAD
-
-from content.models import Feedback, News, PlatformAbout, Valuation
-from projects.models import Project, Volunteer
-# from users.models import User
-=======
 from backend.settings import VALUATIONS_ON_PAGE_ABOUT_US
-
 from content.models import (City,
                             Feedback,
                             News,
@@ -16,8 +9,7 @@
                             Valuation,
                             Skills
                             )
-from projects.models import Project
->>>>>>> 04f22895
+from projects.models import Project, Volunteer
 
 from .filters import CityFilter, SkillsFilter
 from .serializers import (
@@ -27,13 +19,10 @@
     PreviewNewsSerializer,
 
     ProjectSerializer,
-<<<<<<< HEAD
     VolunteerGetSerializer,
     VolunteerCreateSerializer,
-=======
     CitySerializer,
-    SkillsSerializer
->>>>>>> 04f22895
+    SkillsSerializer,
 )
 
 
@@ -130,7 +119,6 @@
         )
 
 
-<<<<<<< HEAD
 class VolunteerViewSet(viewsets.ModelViewSet):
     queryset = Volunteer.objects.all()
 
@@ -138,7 +126,8 @@
         if self.request.method in SAFE_METHODS:
             return VolunteerGetSerializer
         return VolunteerCreateSerializer
-=======
+
+
 class CityViewSet(viewsets.ReadOnlyModelViewSet):
     queryset = City.objects.all()
     serializer_class = CitySerializer
@@ -150,5 +139,4 @@
     queryset = Skills.objects.all()
     serializer_class = SkillsSerializer
     pagination_class = None
-    filterset_class = SkillsFilter
->>>>>>> 04f22895
+    filterset_class = SkillsFilter