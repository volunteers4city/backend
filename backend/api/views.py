--- conflicted
+++ resolved
@@ -13,18 +13,6 @@
 # from .filters import SearchFilter
 # from django.db.models import Q
 
-<<<<<<< HEAD
-from content.models import (City,
-                            Feedback,
-                            News,
-                            PlatformAbout,
-                            Valuation,
-                            Skills
-                            )
-from projects.models import Organization, Project, Volunteer
-
-from .filters import CityFilter, SkillsFilter
-=======
 from content.models import (
     City,
     Feedback,
@@ -33,8 +21,9 @@
     Valuation,
     Skills,
 )
-from projects.models import Project, Volunteer
->>>>>>> e52310ed
+from projects.models import Organization, Project, Volunteer
+
+from .filters import CityFilter, SkillsFilter
 from .serializers import (
     FeedbackSerializer,
     NewsSerializer,
