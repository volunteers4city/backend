from django.urls import include, path
from rest_framework.routers import DefaultRouter

from .views import (
    CityViewSet,
    FeedbackCreateView,
    NewsViewSet,
    PlatformAboutView,
    ProjectViewSet,
    SkillsViewSet,
<<<<<<< HEAD
    SearchListView
=======
    VolunteerViewSet,
>>>>>>> 12d9eb4a
)

router = DefaultRouter()
router.register(r'news', NewsViewSet, basename='news')
router.register(r'projects', ProjectViewSet, basename='projects')
router.register(r'volunteers', VolunteerViewSet, basename='volunteers')
router.register(r'cities', CityViewSet)
router.register(r'skills', SkillsViewSet)

urlpatterns = [
    path('', include(router.urls)),
    path('', include('djoser.urls')),  # это вроде можно убрать
    path('auth/', include('djoser.urls.authtoken')),
    path('platform_about/', PlatformAboutView.as_view()),
    path('feedback/', FeedbackCreateView.as_view()),
    path('search/', SearchListView.as_view()),
]<|MERGE_RESOLUTION|>--- conflicted
+++ resolved
@@ -8,11 +8,8 @@
     PlatformAboutView,
     ProjectViewSet,
     SkillsViewSet,
-<<<<<<< HEAD
     SearchListView
-=======
     VolunteerViewSet,
->>>>>>> 12d9eb4a
 )
 
 router = DefaultRouter()
