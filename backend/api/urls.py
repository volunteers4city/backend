from django.urls import include, path
from rest_framework.routers import DefaultRouter

<<<<<<< HEAD
from .views import NewsViewSet, ProjectViewSet
=======
from .views import NewsViewSet, PlatformAboutView, FeedbackCreateView

>>>>>>> b1cc7e6f

router = DefaultRouter()
router.register(r'news', NewsViewSet, basename='news')
router.register(r'projects', ProjectViewSet, basename='projects')

urlpatterns = [
    path('', include(router.urls)),
    path('', include('djoser.urls')),  # это вроде можно убрать
    path('auth/', include('djoser.urls.authtoken')),
    path('platform_about/', PlatformAboutView.as_view()),
    path('feedback/', FeedbackCreateView.as_view()),

]<|MERGE_RESOLUTION|>--- conflicted
+++ resolved
@@ -1,12 +1,14 @@
 from django.urls import include, path
 from rest_framework.routers import DefaultRouter
 
-<<<<<<< HEAD
-from .views import NewsViewSet, ProjectViewSet
-=======
-from .views import NewsViewSet, PlatformAboutView, FeedbackCreateView
 
->>>>>>> b1cc7e6f
+from .views import (
+    NewsViewSet,
+    PlatformAboutView,
+    FeedbackCreateView,
+    ProjectViewSet,
+)
+
 
 router = DefaultRouter()
 router.register(r'news', NewsViewSet, basename='news')
@@ -18,5 +20,4 @@
     path('auth/', include('djoser.urls.authtoken')),
     path('platform_about/', PlatformAboutView.as_view()),
     path('feedback/', FeedbackCreateView.as_view()),
-
 ]