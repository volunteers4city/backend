from django.db import transaction
from django.utils import timezone
from djoser.serializers import UserCreateSerializer, UserSerializer
from rest_framework import serializers
from taggit.models import Tag

from api.utils import create_user
from content.models import (
    City,
    Feedback,
    News,
    PlatformAbout,
    Skills,
    Valuation,
)
from projects.models import (
    Address,
    Category,
    Organization,
    Project,
    ProjectIncomes,
    ProjectParticipants,
    Volunteer,
    VolunteerSkills,
)
from users.models import User


class AddressSerializer(serializers.ModelSerializer):
    """
    Сериализатор для отображения адреса.
    """

    class Meta:
        model = Address
        fields = '__all__'


class ValuationSerializer(serializers.ModelSerializer):
    """
    Сериализатор для отображения ценностей платформы.
    """

    class Meta:
        model = Valuation
        fields = ('title', 'description')


class PlatformAboutSerializer(serializers.ModelSerializer):
    """
    Сериалзиатор для отображения информации о платформе.
    """

    valuations = ValuationSerializer(many=True)
    projects_count = serializers.SerializerMethodField()
    volunteers_count = serializers.SerializerMethodField()
    organizers_count = serializers.SerializerMethodField()

    class Meta:
        model = PlatformAbout
        fields = (
            'about_us',
            'platform_email',
            'valuations',
            'projects_count',
            'volunteers_count',
            'organizers_count',
        )

    def get_projects_count(self, obj):
        return Project.objects.count()

    def get_volunteers_count(self, obj):
        return Volunteer.objects.count()

    def get_organizers_count(self, obj):
        return Organization.objects.count()


class TagListSerializerField(serializers.Serializer):
    """
    Возвращает список хештегов для новостей.
    """

    def to_representation(self, value):
        return [tag.name for tag in value.all()]


class NewsSerializer(serializers.ModelSerializer):
    """
    Сериализатор для просмотра новости в детализации.
    """

    tags = TagListSerializerField()
    author = serializers.SerializerMethodField()

    class Meta:
        model = News
        fields = ('picture', 'tags', 'title', 'text', 'author', 'created_at')

    def get_author(self, obj):
        return f'{obj.author.first_name} {obj.author.last_name}'


class PreviewNewsSerializer(serializers.ModelSerializer):
    """
    Сериализатор для просмотра новостей списком
    """

    tags = TagListSerializerField()

    class Meta:
        model = News
        fields = ('picture', 'title', 'tags', 'created_at')


class FeedbackSerializer(serializers.ModelSerializer):
    """
    Сериализатор для формы обратной связи.
    """

    class Meta:
        model = Feedback
        fields = ('name', 'phone', 'email', 'text')


class CitySerializer(serializers.ModelSerializer):
    """
    Сериализатор для отображения городов.
    """

    class Meta:
        model = City
        fields = ('id', 'name')


class ProjectCategorySerializer(serializers.ModelSerializer):
    """
    Сериализатор для отображения категорий проекта.
    """

    class Meta:
        model = Category
        exclude = ('description',)


class ProjectSerializer(serializers.ModelSerializer):
    """
    Сериализатор для проекта.
    """

    event_address = AddressSerializer()
    # category = ProjectCategorySerializer()
    # city = CitySerializer()

    def validate_dates(self, start, end, application):
        """
        Проверяет корректность дат.
        """
        now = timezone.now()

        if start <= now:
            raise serializers.ValidationError(
                'Дата начала мероприятия должна быть в будущем.'
            )
        if end <= start:
            raise serializers.ValidationError(
                'Дата окончания мероприятия должна быть позже даты начала.'
            )
        if not (application <= start <= end):
            raise serializers.ValidationError(
                'Дата подачи заявки должна быть позже или равна дате начала '
                'мероприятия и позже даты начала и раньше даты окончания.'
            )
        return start, end, application

    def validate_reception_status(
        self, status_project, application_date, start_datetime, end_datetime
    ):
        """
        Проверяет, что статус "Прием откликов окончен" можно устанавливать
        только после указанной даты подачи заявки.
        """
        now = timezone.now()
        if status_project == Project.RECEPTION_OF_RESPONSES_CLOSED:
            if application_date > now:
                raise serializers.ValidationError(
                    'Статус проекта "Прием откликов окончен" можно установить'
                    'только после окончания подачи заявок.'
                )
        if status_project == Project.READY_FOR_FEEDBACK:
            if now < start_datetime or now < application_date:
                raise serializers.ValidationError(
                    'Статус проекта "Готов к откликам" можно установить до '
                    'начала мероприятия и до даты подачи заявки.'
                )
        if status_project == Project.PROJECT_COMPLETED:
            if now < end_datetime:
                raise serializers.ValidationError(
                    'Статус проекта "Проект завершен" можно установить '
                    'только после окончания мероприятия.'
                )

    def validate(self, data):
        start_datetime = data['start_datetime']
        end_datetime = data['end_datetime']
        application_date = data['application_date']
        status_project = data.get('status_project')

        self.validate_dates(start_datetime, end_datetime, application_date)
        self.validate_reception_status(
            status_project, application_date, start_datetime, end_datetime
        )
        return data

    def create(self, validated_data):
        if validated_data.get('status_approve') not in (
            Project.EDITING,
            Project.PENDING,
        ):
            validated_data.pop('status_approve')
        return super().create(validated_data)

    class Meta:
        model = Project
        fields = (
            'name',
            'description',
            'picture',
            'start_datetime',
            'end_datetime',
            'application_date',
            'event_purpose',
            'event_address',
            'project_tasks',
            'project_events',
            'organizer_provides',
            'organization',
            'city',
            'category',
            'status_project',
            'photo_previous_event',
            'participants',
            'status_approve',
        )


class SkillsSerializer(serializers.ModelSerializer):
    """
    Сериализатор для отображения навыков.
    """

    class Meta:
        model = Skills
        fields = ('id', 'name')


class TagSerializer(serializers.ModelSerializer):
    """
    Сериализатор для отображения тегов.
    """

    class Meta:
        model = Tag
        fields = (
            'name',
            'slug',
        )


class ProjectIncomesSerializer(serializers.ModelSerializer):
    """
    Сериализатор для заявок волонтеров.
    """

    class Meta:
        model = ProjectIncomes
        fields = '__all__'


class VolunteerGetSerializer(serializers.ModelSerializer):
    """
    Сериализатор для отображения волонтера.
    """

    user = UserSerializer(read_only=True)
    skills = SkillsSerializer(many=True)

    class Meta:
        model = Volunteer
        fields = '__all__'


class VolunteerCreateSerializer(serializers.ModelSerializer):
    """
    Сериализатор для создания волонтера.
    """

    user = UserCreateSerializer()
    skills = serializers.PrimaryKeyRelatedField(
        queryset=Skills.objects.all(), many=True
    )

    def create_skills(self, skills, volunteer):
        data = []
        for skill in skills:
            data.append(VolunteerSkills(volunteer=volunteer, skill=skill))
        VolunteerSkills.objects.bulk_create(data)

    @transaction.atomic
    def create(self, validated_data):
        skills = validated_data.pop('skills')
        user_data = validated_data.pop('user')
<<<<<<< HEAD
        user_data['role'] = User.VOLUNTEER
=======
        # Убираем из параметров роль, если она указана в JSON явно
        if user_data.get('role') is not None:
            user_data.pop('role')
>>>>>>> 02a61c8f

        user = create_user(self, UserCreateSerializer, user_data)
        volunteer = Volunteer.objects.create(user=user, **validated_data)
        self.create_skills(skills, volunteer)

        return volunteer

    class Meta:
        model = Volunteer
        exclude = ('id',)


class VolunteerUpdateSerializer(VolunteerCreateSerializer):
    """
    Сериализатор для редактирования волонтера.
    """

    user = UserSerializer()

    @transaction.atomic
    def update(self, instance, validated_data):
        skills = validated_data.pop('skills')
        VolunteerSkills.objects.filter(volunteer=instance).delete()
        self.create_skills(skills, instance)

        user_data = validated_data.pop('user')
        instance.user.first_name = user_data.get('first_name')
        instance.user.second_name = user_data.get('second_name')
        instance.user.last_name = user_data.get('last_name')
        instance.user.save()

        # Убираем из параметров дату рождения, если она указана в JSON явно:
        # в соответсвии с тербованиями редактирование запрещено
        if validated_data.get('date_of_birth') is not None:
            validated_data.pop('date_of_birth')

        for attr, value in validated_data.items():
            if hasattr(instance, attr):
                setattr(instance, attr, value)

        instance.save()
        return instance


class OrganizationGetSerializer(serializers.ModelSerializer):
    """
    Сериализатор для отображения организации-организатора.
    """

    contact_person = UserSerializer()

    class Meta:
        model = Organization
        fields = '__all__'


class OgranizationCreateSerializer(serializers.ModelSerializer):
    """
    Сериализатор для создания организации-организатора.
    """

    contact_person = UserCreateSerializer()

    @transaction.atomic
    def create(self, validated_data):
        user_data = validated_data.pop('contact_person')
<<<<<<< HEAD
        user_data['role'] = User.ORGANIZER

        user = create_user(self, UserCreateSerializer, user_data)
=======
        # Убираем из параметров роль, если она указана в JSON явно
        if user_data.get('role') is not None:
            user_data.pop('role')

        user = User.objects.create_user(role=User.ORGANIZER, **user_data)
>>>>>>> 02a61c8f
        organization = Organization.objects.create(
            contact_person=user, **validated_data
        )

        return organization

    class Meta:
        model = Organization
        exclude = ('id',)


class OgranizationUpdateSerializer(OgranizationCreateSerializer):
    """
    Сериализатор для редактирования организации-организатора.
    """

    contact_person = UserSerializer()

    @transaction.atomic
    def update(self, instance, validated_data):
        user_data = validated_data.pop('contact_person')
        instance.contact_person.first_name = user_data.get('first_name')
        instance.contact_person.second_name = user_data.get('second_name')
        instance.contact_person.last_name = user_data.get('last_name')
        instance.contact_person.save()

        for attr, value in validated_data.items():
            if hasattr(instance, attr):
                setattr(instance, attr, value)

        instance.save()
        return instance


class ProjectParticipantSerializer(serializers.ModelSerializer):
    """
    Сериализатор для списка участников.
    """

    class Meta:
        model = ProjectParticipants
        fields = (
            'project',
            'volunteer',
        )


class VolunteerProfileSerializer(serializers.Serializer):
    """
    Сериализатор для личного кабинета волонтера.
    """

    user = VolunteerGetSerializer(read_only=True, source='*')
    projects = serializers.SerializerMethodField()
    project_incomes = ProjectIncomesSerializer(many=True, read_only=True)

    def get_projects(self, obj):
        project_participants = ProjectParticipants.objects.filter(
            volunteer__id=obj.id
        )
        projects = [
            participant.project for participant in project_participants
        ]
        project_serializer = ProjectSerializer(projects, many=True)
        return project_serializer.data


class VolunteerFavoriteGetSerializer(serializers.ModelSerializer):
    """
    Сериализатор для отображения избранных проектов волонтера.
    """

    class Meta:
        model = Project
        fields = (
            'id',
            'name',
            'picture',
            'organization',
            'status_project',
        )<|MERGE_RESOLUTION|>--- conflicted
+++ resolved
@@ -311,13 +311,8 @@
     def create(self, validated_data):
         skills = validated_data.pop('skills')
         user_data = validated_data.pop('user')
-<<<<<<< HEAD
+
         user_data['role'] = User.VOLUNTEER
-=======
-        # Убираем из параметров роль, если она указана в JSON явно
-        if user_data.get('role') is not None:
-            user_data.pop('role')
->>>>>>> 02a61c8f
 
         user = create_user(self, UserCreateSerializer, user_data)
         volunteer = Volunteer.objects.create(user=user, **validated_data)
@@ -384,17 +379,10 @@
     @transaction.atomic
     def create(self, validated_data):
         user_data = validated_data.pop('contact_person')
-<<<<<<< HEAD
+
         user_data['role'] = User.ORGANIZER
 
         user = create_user(self, UserCreateSerializer, user_data)
-=======
-        # Убираем из параметров роль, если она указана в JSON явно
-        if user_data.get('role') is not None:
-            user_data.pop('role')
-
-        user = User.objects.create_user(role=User.ORGANIZER, **user_data)
->>>>>>> 02a61c8f
         organization = Organization.objects.create(
             contact_person=user, **validated_data
         )
