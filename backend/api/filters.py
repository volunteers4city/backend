--- conflicted
+++ resolved
@@ -154,13 +154,11 @@
         """
         Фильтр для таба "Архив".
         """
-<<<<<<< HEAD
-        return queryset.filter(Q(status_approve='canceled_by_organizer'))
-=======
+
         return queryset.filter(
             Q(status_approve=Project.CANCELED_BY_ORGANIZER)
         )
->>>>>>> dff6f870
+
 
     #  TODO фильтры по статусам проекта в ЛК Волонтера
     #  Простой код для понимания и дополнения статусов волнтеров
