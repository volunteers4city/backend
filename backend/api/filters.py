import django_filters
from django.db.models import Q
from django.utils import timezone
from django_filters.rest_framework import FilterSet, filters
from taggit.models import Tag

from content.models import City, Skills
from projects.models import Category, Project


class ProjectCategoryFilter(FilterSet):
    """
    Класс для фильтрации городов по имени.
    """

    name = filters.CharFilter(field_name='name', lookup_expr='icontains')

    class Meta:
        model = Category
        fields = ('name',)


class CityFilter(FilterSet):
    """
    Класс для фильтрации городов по имени.
    """

    name = filters.CharFilter(field_name='name', lookup_expr='istartswith')

    class Meta:
        model = City
        fields = ('name',)


class SkillsFilter(FilterSet):
    """
    Класс для фильтрации навыков по имени.
    """

    name = filters.CharFilter(field_name='name', lookup_expr='icontains')

    class Meta:
        model = Skills
        fields = ('name',)


class TagFilter(FilterSet):
    """
    Класс для фильтрации тегов по имени.
    """

    name = filters.CharFilter(field_name='name', lookup_expr='icontains')

    class Meta:
        model = Tag
        fields = ('name',)


class ProjectFilter(FilterSet):
    """
    Класс для фильтрации проектов по имени, статусу, категории, организации.
    """

    name = django_filters.CharFilter(lookup_expr='icontains')
    # TODO: Пересмотреть логику статусов проекта,
    # текущая реализация не актуальная.
    # status = django_filters.ChoiceFilter(
    #     field_name='status_project', choices=Project.STATUS_PROJECT
    # )
    category = django_filters.CharFilter(
        field_name='category', lookup_expr='exact'
    )
    organizer = django_filters.NumberFilter(
        field_name='organization', lookup_expr='exact'
    )

    class Meta:
        model = Project
        fields = ['name', 'category', 'organizer']


class StatusProjectFilter(django_filters.FilterSet):
    """
    Фильтр статусов для проектов в личном кабинете.

    Организатор может фильтровать проекты по одному из фильтров:
    по фильтру "Черновик" /projects/me/?draft=true
    по фильтру "Активен" /projects/me/?active=true
    по фильтру "Завершен" /projects/me/?completed=true
    по фильтру "Архив" /projects/me/?archive=true.

    Волонтер может фильтровать проекты по одному из фильтров:
    по фильтру "Активен" /projects/me/?active=true
    по фильтру "Завершен" /projects/me/?completed=true.
    """
<<<<<<< HEAD
=======

    # Фильтр для таба "Черновик"
    draft = django_filters.CharFilter(method='filter_draft')
>>>>>>> 7998d5eb

    draft = django_filters.CharFilter(method='filter_draft')
    active = django_filters.CharFilter(method='filter_active')
    completed = django_filters.CharFilter(method='filter_completed')
    archive = django_filters.CharFilter(method='filter_archive')

    def filter_draft(self, queryset):
        """
        Фильтр для таба "Черновик".
        """
        return queryset.filter(
            Q(status_approve__in=['editing', 'rejected', 'pending'])
        )

    def filter_active(self, queryset):
        """
        Фильтр для таба "Активен".
        """
        now = timezone.now()
        return queryset.filter(
            Q(status_approve='approved'), end_datetime__gt=now
        )

    def filter_completed(self, queryset):
        """
        Фильтр для таба "Завершен".
        """
        now = timezone.now()
        return queryset.filter(
            Q(status_approve='approved'), end_datetime__lte=now
        )

<<<<<<< HEAD
    def filter_archive(self, queryset):
        """
        Фильтр для таба "Архив".
        """
        return queryset.filter(
            Q(status_approve='canceled_by_organizer')
        )
=======
    def filter_archive(self, queryset, name, value):
        return queryset.filter(Q(status_approve='canceled_by_organizer'))
>>>>>>> 7998d5eb

    #  TODO фильтры по статусам проекта в ЛК Волонтера
    #  Простой код для понимания и дополнения статусов волнтеров
    # def filter_queryset(self, queryset):
    #     user = self.request.user
    #     if user.is_organizer:
    #         if self.data.get("draft"):
    #             queryset = self.filter_draft(queryset)
    #         elif self.data.get("active"):
    #             queryset = self.filter_active(queryset)
    #         elif self.data.get("completed"):
    #             queryset = self.filter_completed(queryset)
    #         elif self.data.get("archive"):
    #             queryset = self.filter_archive(queryset)
    #     elif user.is_volunteer:
    #         if self.data.get("active"):
    #             queryset = self.filter_active(queryset)
    #         elif self.data.get("completed"):
    #             queryset = self.filter_completed(queryset)
    #     return queryset

    def filter_queryset(self, queryset):
        user = self.request.user
        status_filter = None

        if user.is_organizer:
            status_filter = self.data.get("draft") and self.filter_draft or \
                    self.data.get("active") and self.filter_active or \
                    self.data.get("completed") and self.filter_completed or \
                    self.data.get("archive") and self.filter_archive
        elif user.is_volunteer:
            status_filter = self.data.get("active") and self.filter_active or \
                    self.data.get("completed") and self.filter_completed

        if status_filter:
            queryset = status_filter(queryset)

        return queryset

    class Meta:
        model = Project
<<<<<<< HEAD
        fields = []
=======
        fields = []


# /projects/me/?active=true
# /projects/me/?draft=true


class StatusProjectVolunteerFilter(django_filters.FilterSet):
    """
    Фильтр статусов для проектов в личном кабинете волонтера.
    """

    pass
>>>>>>> 7998d5eb
<|MERGE_RESOLUTION|>--- conflicted
+++ resolved
@@ -93,12 +93,6 @@
     по фильтру "Активен" /projects/me/?active=true
     по фильтру "Завершен" /projects/me/?completed=true.
     """
-<<<<<<< HEAD
-=======
-
-    # Фильтр для таба "Черновик"
-    draft = django_filters.CharFilter(method='filter_draft')
->>>>>>> 7998d5eb
 
     draft = django_filters.CharFilter(method='filter_draft')
     active = django_filters.CharFilter(method='filter_active')
@@ -131,7 +125,6 @@
             Q(status_approve='approved'), end_datetime__lte=now
         )
 
-<<<<<<< HEAD
     def filter_archive(self, queryset):
         """
         Фильтр для таба "Архив".
@@ -139,10 +132,6 @@
         return queryset.filter(
             Q(status_approve='canceled_by_organizer')
         )
-=======
-    def filter_archive(self, queryset, name, value):
-        return queryset.filter(Q(status_approve='canceled_by_organizer'))
->>>>>>> 7998d5eb
 
     #  TODO фильтры по статусам проекта в ЛК Волонтера
     #  Простой код для понимания и дополнения статусов волнтеров
@@ -184,20 +173,4 @@
 
     class Meta:
         model = Project
-<<<<<<< HEAD
-        fields = []
-=======
-        fields = []
-
-
-# /projects/me/?active=true
-# /projects/me/?draft=true
-
-
-class StatusProjectVolunteerFilter(django_filters.FilterSet):
-    """
-    Фильтр статусов для проектов в личном кабинете волонтера.
-    """
-
-    pass
->>>>>>> 7998d5eb
+        fields = []