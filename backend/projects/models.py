from datetime import date

from django.conf import settings
from django.core.validators import MaxValueValidator, MinValueValidator
from django.db import models

from content.models import City, Skills
from users.models import User

from .validators import (
    validate_ogrn,
    validate_phone_number,
    validate_telegram,
    validate_title,
)


class Organization(models.Model):
    """
    Модель представляет собой информацию об организации-организаторе проектов.
    """

    contact_person = models.ForeignKey(
        User,
        on_delete=models.CASCADE,
        related_name='organization',
        verbose_name='Пользователь',
    )
    title = models.CharField(
        max_length=settings.MAX_LEN_TITLE,
        validators=[validate_title],
        blank=False,
        verbose_name='Название',
    )
    ogrn = models.CharField(
        max_length=settings.LEN_OGRN,
        validators=[validate_ogrn],
        unique=True,
        blank=False,
        verbose_name='ОГРН',
    )
    phone = models.CharField(
        validators=[validate_phone_number],
        max_length=settings.LEN_PHONE,
        blank=False,
        verbose_name='Телефон',
    )
    about = models.TextField(
        blank=True,
        verbose_name='Об организации',
    )
    city = models.ForeignKey(
        City,
        blank=False,
        on_delete=models.CASCADE,
        related_name='organization',
        verbose_name='Город',
    )
    photo = models.ImageField(
        blank=True,
        verbose_name='Фото',
    )

    class Meta:
        ordering = ['title']
        verbose_name = 'Организация'
        verbose_name_plural = 'Организации'

    def __str__(self):
        return settings.ORGANIZATION.format(self.title, self.ogrn, self.city)


class Volunteer(models.Model):
    """
    Модель представляет собой информацию о волонтере.
    """

    user = models.OneToOneField(
        User,
        on_delete=models.CASCADE,
        related_name='volunteers',
        verbose_name='Пользователь',
    )
    city = models.ForeignKey(
        City,
        on_delete=models.CASCADE,
        related_name='volunteers',
        verbose_name='Город',
    )
    telegram = models.CharField(
        max_length=settings.MAX_LEN_TELEGRAM,
        validators=[validate_telegram],
    )
    skills = models.ManyToManyField(
        Skills,
        through='VolunteerSkills',
        related_name='volunteers',
        verbose_name='Навыки',
    )
    photo = models.ImageField(
        blank=True,
        verbose_name='Фото',
    )
    # activities = models.ForeignKey(
    #     Activities,
    #     on_delete=models.CASCADE,
    #     verbose_name='Активности',
    # )
    date_of_birth = models.DateField(
        blank=False,
        null=False,
        validators=[
            MinValueValidator(limit_value=date(1900, 1, 1)),
            MaxValueValidator(limit_value=date.today()),
        ],
        verbose_name='Дата рождения',
        help_text='Введите дату в формате "ГГГГ.ММ.ДД", пример: "2000 01 01".',
    )
    phone = models.CharField(
        validators=[validate_phone_number],
        max_length=settings.LEN_PHONE,
        blank=True,
        verbose_name='Телефон',
    )

    class Meta:
        ordering = ['user__last_name']
        verbose_name = 'Волонтер'
        verbose_name_plural = 'Волонтеры'

    def __str__(self):
        return settings.VOLUNTEER.format(self.user, self.city, self.skills)


class VolunteerSkills(models.Model):
    """
    Модель представляет собой список навыков волонтеров.
    """

    volunteer = models.ForeignKey(Volunteer, on_delete=models.CASCADE)
    skill = models.ForeignKey(Skills, on_delete=models.CASCADE)

    class Meta:
        constraints = (
            models.UniqueConstraint(
                fields=('volunteer', 'skill'),
                name='unique_volunteer_skills',
            ),
        )

    def __str__(self):
        return f'{self.volunteer} {self.skill}'


class Category(models.Model):
    """
    Модель представляет собой категории проекта.
    """

    name = models.CharField(
        max_length=settings.MAX_LEN_NAME,
        verbose_name='Название',
    )
    slug = models.SlugField(
        unique=True,
        max_length=settings.MAX_LEN_SLUG,
        verbose_name='Слаг',
    )
    description = models.TextField(
        blank=False,
        verbose_name='Описание',
    )

    class Meta:
        ordering = ['name']
        verbose_name = 'Категория'
        verbose_name_plural = 'Категории'

    def __str__(self):
        return self.name


<<<<<<< HEAD
=======
class Address(models.Model):
    """
    Адрес проведения проекта.
    """

    address_line = models.CharField(
        max_length=100, verbose_name='Адрес в одну строчку'
    )
    street = models.CharField(max_length=75, verbose_name='Улица')
    house = models.CharField(max_length=5, verbose_name='Дом')
    block = models.CharField(max_length=5, verbose_name='Корпус')
    building = models.CharField(max_length=5, verbose_name='Строение')

    class Meta:
        verbose_name = 'Адрес проекта'
        verbose_name_plural = 'Адреса проектов'

    def __str__(self):
        return self.address_line


>>>>>>> 1d0d8367
class Project(models.Model):
    """
    Модель представляет собой информацию о проекте.
    """

    APPROVED = 'approved'
    EDITING = 'editing'
    PENDING = 'pending'
    REJECTED = 'rejected'
    OPEN = 'open'
    READY_FOR_FEEDBACK = 'ready_for_feedback'
    RECEPTION_OF_RESPONSES_CLOSED = 'reception_of_responses_closed'
    PROJECT_COMPLETED = 'project_completed'

    STATUS_PROJECT = [
        (OPEN, 'Открыт'),
        (READY_FOR_FEEDBACK, 'Готов к откликам'),
        (RECEPTION_OF_RESPONSES_CLOSED, 'Прием откликов окончен'),
        (PROJECT_COMPLETED, 'Проект завершен'),
    ]

    STATUS_CHOICES = [
        (APPROVED, 'Одобрено'),
        (EDITING, 'Черновик'),
        (PENDING, 'На рассмотрении'),
        (REJECTED, 'Отклонено'),
    ]

    name = models.CharField(
        max_length=settings.MAX_LEN_NAME,
        blank=False,
        verbose_name='Название',
    )
    description = models.TextField(
        blank=False,
        verbose_name='Описание',
    )
    picture = models.ImageField(
        null=True,
        blank=True,
        verbose_name='Картинка',
    )
    start_datetime = models.DateTimeField(
        blank=False,
        auto_now=False,
        auto_now_add=False,
        verbose_name='Дата начало мероприятия',
    )
    end_datetime = models.DateTimeField(
        blank=False,
        auto_now=False,
        auto_now_add=False,
        verbose_name='Дата окончания мероприятия',
    )
    application_date = models.DateTimeField(verbose_name='Дата подачи заявки')
    event_purpose = models.TextField(
        blank=False,
        verbose_name='Цель мероприятия',
    )
<<<<<<< HEAD
=======
    event_address = models.ForeignKey(
        Address,
        on_delete=models.CASCADE,
        blank=True,
        null=True,
        verbose_name='Адрес проведения проекта',
    )
>>>>>>> 1d0d8367
    project_tasks = models.TextField(
        blank=False,
        verbose_name='Задачи проекта',
    )
    project_events = models.TextField(
        blank=True,
        verbose_name='Мероприятия на проекте',
    )
    organizer_provides = models.TextField(
        blank=True,
        verbose_name='Организатор предоставляет',
    )
    organization = models.ForeignKey(
        Organization,
        blank=False,
        on_delete=models.CASCADE,
        related_name='projects',
        verbose_name='Организация',
    )
    city = models.ForeignKey(
        City,
        blank=False,
        on_delete=models.CASCADE,
        related_name='project',
        verbose_name='Город',
    )
    categories = models.ManyToManyField(
        Category,
        blank=False,
        related_name='projects',
        verbose_name='Категории',
    )
    status_project = models.CharField(
        max_length=100,
        choices=STATUS_PROJECT,
        null=False,
        blank=False,
        default=EDITING,
        verbose_name='Статус проекта',
    )
    photo_previous_event = models.ImageField(
        blank=True,
        null=True,
        verbose_name='Фото с мероприятия',
    )
    participants = models.ForeignKey(
        'ProjectParticipants',
        on_delete=models.SET_NULL,
        blank=True,
        null=True,
        related_name='projects',
        verbose_name='Участники',
    )
    status_approve = models.CharField(
        max_length=50,
        choices=STATUS_CHOICES,
        default=PENDING,
        verbose_name='Статус проверки',
    )
    skills = models.ManyToManyField(
        Skills,
        blank=True,
        through='ProjectSkills',
        related_name='projects',
        verbose_name='Навыки',
    )

    class Meta:
        verbose_name = 'Проект'
        verbose_name_plural = 'Проекты'

    def __str__(self):
        return settings.PROJECT.format(
            self.name, self.organization, self.category, self.city
        )


class ProjectSkills(models.Model):
    """
    Модель представляет собой связь между проектом и навыками.
    """

    project = models.ForeignKey(Project, on_delete=models.CASCADE)
    skill = models.ForeignKey(Skills, on_delete=models.CASCADE)


class ProjectParticipants(models.Model):
    """
    Модель представляет собой список участников(волонтеров) проекта.
    """

    project = models.ForeignKey(Project, on_delete=models.CASCADE)
    volunteer = models.ForeignKey(Volunteer, on_delete=models.CASCADE)

    class Meta:
        default_related_name = 'projects_volunteers'
        constraints = [
            models.UniqueConstraint(
                fields=['project', 'volunteer'],
                name='%(app_label)s%(class)s' '_unique_project_volunteer',
            )
        ]
        verbose_name = 'Участник проекта'
        verbose_name_plural = 'Участники проекта'

    def __str__(self):
        return settings.PROJECTPARTICIPANTS.format(
            self.project, self.volunteer
        )


class ProjectIncomes(models.Model):
    """
    Модель представляет собой заявки волонтеров на участие в проекте.
    """

    APPLICATION_SUBMITTED = 'application_submitted'
    REJECTED = 'rejected'
    ACCEPTED = 'accepted'

    STATUS_INCOMES = [
        (APPLICATION_SUBMITTED, 'Заявка подана'),
        (REJECTED, 'Отклонена'),
        (ACCEPTED, 'Принята'),
    ]
    project = models.ForeignKey(
        Project,
        blank=False,
        on_delete=models.CASCADE,
        related_name='project_incomes',
        verbose_name='Проект',
    )
    volunteer = models.ForeignKey(
        Volunteer,
        blank=False,
        on_delete=models.CASCADE,
        related_name='project_incomes',
        verbose_name='Волонтер',
    )
    status_incomes = models.CharField(
        max_length=100,
        choices=STATUS_INCOMES,
        default=APPLICATION_SUBMITTED,
        verbose_name='Статус заявки волонтера',
    )
    created_at = models.DateTimeField(
        auto_now_add=True,
        verbose_name='Статус заявки волонтера',
    )

    class Meta:
        constraints = [
            models.UniqueConstraint(
                fields=['project', 'volunteer', 'status_incomes'],
                name='%(app_label)s%(class)s_unique_project_volunteer',
            )
        ]
        verbose_name = 'Заявки волонтеров'
        verbose_name_plural = 'Заявки волонтеров'

    def __str__(self):
        return settings.PROJECTINCOMES.format(
            self.project, self.volunteer, self.status_incomes
        )


class VolunteerFavorite(models.Model):
    """
    Модель избранных проектов волонтеров.
    """

    volunteer = models.ForeignKey(Volunteer, on_delete=models.CASCADE)
    project = models.ForeignKey(Project, on_delete=models.CASCADE)

    class Meta:
        constraints = (
            models.UniqueConstraint(
                fields=('volunteer', 'project'),
                name='unique_volunteer_favorites',
            ),
        )

    def __str__(self):
        return f'{self.volunteer} {self.project}'<|MERGE_RESOLUTION|>--- conflicted
+++ resolved
@@ -180,8 +180,6 @@
         return self.name
 
 
-<<<<<<< HEAD
-=======
 class Address(models.Model):
     """
     Адрес проведения проекта.
@@ -203,7 +201,6 @@
         return self.address_line
 
 
->>>>>>> 1d0d8367
 class Project(models.Model):
     """
     Модель представляет собой информацию о проекте.
@@ -263,8 +260,6 @@
         blank=False,
         verbose_name='Цель мероприятия',
     )
-<<<<<<< HEAD
-=======
     event_address = models.ForeignKey(
         Address,
         on_delete=models.CASCADE,
@@ -272,7 +267,6 @@
         null=True,
         verbose_name='Адрес проведения проекта',
     )
->>>>>>> 1d0d8367
     project_tasks = models.TextField(
         blank=False,
         verbose_name='Задачи проекта',
