--- conflicted
+++ resolved
@@ -8,13 +8,10 @@
 from users.models import User
 
 from .validators import (
-<<<<<<< HEAD
     LengthValidator,
     regex_string_validator,
     validate_name,
-=======
     validate_about,
->>>>>>> ba2bca02
     validate_ogrn,
     validate_phone_number,
     validate_telegram,
