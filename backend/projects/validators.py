import re

from django.conf import settings
from django.core.exceptions import ValidationError
from django.core.validators import (
    MaxLengthValidator,
    MinLengthValidator,
    RegexValidator,
)
from django.utils.deconstruct import deconstructible

ERROR_MESSAGE_REGEX = 'Недопустимые символы. Разрешены латинские '
'и кириллические буквы, цифры и спецсимволы.',
REGEX_PATTERN = r'^[A-Za-zА-Яа-я0-9 !"#$%&\'()*+,\-./:;<=>?@\[\]^_`{|}~]+$'


def validate_ogrn(value):
    """
    Валидирует ОГРН.
    Параметры:
    value (str): Значение ОГРН для валидации.
    Исключения:
    ValidationError: Если ОГРН не соответствует формату (13 цифр).
    Возвращает:
    None
    """
    regex_validator = RegexValidator(
        regex=r'^\d{13}$', message=settings.OGRN_ERROR_MESSAGE
    )
    ogrn_max_length = MaxLengthValidator(
        settings.LEN_OGRN, message=settings.OGRN_ERROR_MESSAGE
    )
    ogrn_min_length = MinLengthValidator(
        settings.LEN_OGRN, message=settings.OGRN_ERROR_MESSAGE
    )

    regex_validator(value)
    ogrn_max_length(value)
    ogrn_min_length(value)


def validate_phone_number(value):
    """
    Валидирует номер телефона.
    Параметры:
    value (str): Значение номера телефона для валидации.
    Исключения:
    ValidationError: Если номер телефона не соответствует формату
                    (+7 и 10 цифр).
    Возвращает:
    None
    """
    regex_validator = RegexValidator(
        regex=r'^\+7\d{10}$',
        message=settings.MESSAGE_PHONE_REGEX,
    )
    # phone_max_length = MaxLengthValidator(
    #     settings.LEN_PHONE,
    #     message=settings.MESSAGE_PHONE_REGEX,
    # )
    # phone_min_length = MinLengthValidator(
    #     settings.LEN_PHONE,
    #     message=settings.MESSAGE_PHONE_REGEX,
    # )

    regex_validator(value)
    # phone_max_length(value)
    # phone_min_length(value)


def validate_telegram(value):
    """
    Валидирует Telegram никнейм.
    Параметры:
    value (str): Значение Telegram никнейма для валидации.
    Исключения:
    ValidationError: Если Telegram никнейм не соответствует формату
                    (@ и буквы, цифры, знаки подчеркивания),
                    или если он не соответствует минимальной
                    или максимальной длине.
    Возвращает:
    None
    """

    regex_validator = RegexValidator(
        regex=r'^@[A-Za-z\d_]+$',
        # regex=r'^@[\w]+$',
        message=settings.TELEGRAM_ERROR_MESSAGE,
    )
    min_length_validator = MinLengthValidator(
        settings.MIN_LEN_TELEGRAM,
        message=settings.TELEGRAM_ERROR_MESSAGE,
    )
    max_length_validator = MaxLengthValidator(
        settings.MAX_LEN_TELEGRAM,
        message=settings.TELEGRAM_ERROR_MESSAGE,
    )

    regex_validator(value)
    min_length_validator(value)
    max_length_validator(value)


def validate_title(value):
    """
    Валидирует длину и символы в Названии организации.
    """
    regex_validator = RegexValidator(
        regex=r'^[а-яА-ЯёЁ\d\s\-\.\,\&\+\№\!\«\»]+$',
        message=settings.MESSAGE_TITLE_CYRILLIC,
    )
    min_length_validator = MinLengthValidator(
        settings.MIN_LEN_TITLE,
        message=settings.MESSAGE_TITLE_VALID,
    )
    max_length_validator = MaxLengthValidator(
        settings.MAX_LEN_TITLE,
        message=settings.MESSAGE_TITLE_VALID,
    )

    regex_validator(value)
    min_length_validator(value)
    max_length_validator(value)


def validate_name(value):
    """
    Валидация названия проекта.
    """
    MIN_LEN = settings.MIN_LEN_NAME_PROJECT
    MAX_LEN = settings.MAX_LEN_NAME_PROJECT
    NAME_REGEX = r'^[A-Za-zА-Яа-я0-9 !"#$%&\'()*+,-./:;<=>?@\[\]^_`{|}~]+$'

    min_length_validator = MinLengthValidator(
        MIN_LEN,
        message=f'Минимальная длина поля должна быть: {MIN_LEN}.',
    )
    max_length_validator = MaxLengthValidator(
        MAX_LEN,
        message=f'Максимальная длина поля должна быть: {MAX_LEN}.',
    )
    regex_validator = RegexValidator(
        regex=NAME_REGEX,
        message='Недопустимые символы в названии проекта. Разрешены латинские '
        'и кириллические буквы, цифры и спецсимволы.',
    )
    min_length_validator(value)
    max_length_validator(value)
    regex_validator(value)


def validate_description(value):
    """
    Валидация описания проекта.
    """
    MIN_LEN = 2
    MAX_LEN = 750

    min_length_validator = MinLengthValidator(
        MIN_LEN,
        message='Минимальная длина поля должна быть: {MIN_LEN} ',
    )
    max_length_validator = MaxLengthValidator(
        MAX_LEN,
        message='Максимальное длина поля должна быть: {MAX_LEN} ',
    )
    min_length_validator(value)
    max_length_validator(value)


def regex_string_validator(value):
    """
    Проверяет, соответствует ли данное значение шаблону, который допускает
    латинские и кириллические буквы, цифры и большинство специальных символов.
    Аргументы: value (str): Строка для валидации.
    Возвращает:
    bool: True, если строка соответствует шаблону, иначе False.
    """

    try:
        RegexValidator(
            regex=REGEX_PATTERN, message=ERROR_MESSAGE_REGEX, code='invalid'
        )(value)
    except ValidationError:
        raise
    return True


@deconstructible
class LengthValidator:
    def __init__(self, min_length, max_length):
        self.min_length = min_length
        self.max_length = max_length

    def __call__(self, value):
        if len(value) < self.min_length:
            raise ValidationError(
                f'Длина строки должна быть не менее '
                f'{self.min_length} символов.'
            )
        if len(value) > self.max_length:
            raise ValidationError(
                f'Длина строки не должна превышать {self.max_length} символов.'
            )


def validate_text_field(value):
    """
    Валидирует длину и символы в информации об организации.
    """
    regex_validator = RegexValidator(
        regex=r'^[A-Za-zА-Яа-я0-9 №«»\\!"#$%&\'()*+,-./:;<=>?@\[\]^_`{|}~]+$',
        # regex=r"(^[%!#$&*'+/=?^_;():@,.<>`{|}~-«»0-9A-ZА-ЯЁ\s]+)\Z",
        message=settings.MESSAGE_ABOUT_US_REGEX_VALID,
        flags=re.I,
    )
    min_length_validator = MinLengthValidator(
        settings.MIN_LEN_ABOUT_US,
        message=settings.MESSAGE_ABOUT_US_VALID,
    )
    max_length_validator = MaxLengthValidator(
        settings.MAX_LEN_ABOUT_US,
        message=settings.MESSAGE_ABOUT_US_VALID,
    )

    min_length_validator(value)
    max_length_validator(value)
    regex_validator(value)


<<<<<<< HEAD
def validate_text_cover_letter(value):
    """
    Валидирует длину и символы в информации об организации.
    """
    regex_validator = RegexValidator(
        regex=r'^[A-Za-zА-Яа-я0-9 №«»\\!"#$%&\'()*+,-./:;<=>?@\[\]^_`{|}~]+$',
        # regex=r"(^[%!#$&*'+/=?^_;():@,.<>`{|}~-«»0-9A-ZА-ЯЁ\s]+)\Z",
        message=settings.MESSAGE_ABOUT_US_REGEX_VALID,
        flags=re.I,
    )
    min_length_validator = MinLengthValidator(
        settings.MIN_LEN_COVER_LETTER,
        message=settings.MESSAGE_COVER_LETTER_VALID,
    )
    max_length_validator = MaxLengthValidator(
        settings.MAX_LEN_COVER_LETTER,
        message=settings.MESSAGE_COVER_LETTER_VALID,
    )

=======
def validate_address(value):
    """
    Валидация адреса.
    """
    MIN_LEN = 2
    MAX_LEN = 100
    NAME_REGEX = r'^[A-Za-zА-Яа-я0-9 ,-.]+$'

    min_length_validator = MinLengthValidator(
        MIN_LEN,
        message=f'Минимальная длина поля должна быть: {MIN_LEN}.',
    )
    max_length_validator = MaxLengthValidator(
        MAX_LEN,
        message=f'Максимальная длина поля должна быть: {MAX_LEN}.',
    )
    regex_validator = RegexValidator(
        regex=NAME_REGEX,
        message='Недопустимые символы в адресе. Разрешены латинские '
        'и кириллические буквы, цифры, пробел, запятая, точка и тире.',
    )
>>>>>>> 18e2877e
    min_length_validator(value)
    max_length_validator(value)
    regex_validator(value)<|MERGE_RESOLUTION|>--- conflicted
+++ resolved
@@ -228,7 +228,6 @@
     regex_validator(value)
 
 
-<<<<<<< HEAD
 def validate_text_cover_letter(value):
     """
     Валидирует длину и символы в информации об организации.
@@ -248,7 +247,7 @@
         message=settings.MESSAGE_COVER_LETTER_VALID,
     )
 
-=======
+
 def validate_address(value):
     """
     Валидация адреса.
@@ -270,7 +269,7 @@
         message='Недопустимые символы в адресе. Разрешены латинские '
         'и кириллические буквы, цифры, пробел, запятая, точка и тире.',
     )
->>>>>>> 18e2877e
+
     min_length_validator(value)
     max_length_validator(value)
     regex_validator(value)