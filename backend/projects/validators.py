import re

from django.conf import settings
from django.core.exceptions import ValidationError
from django.core.validators import (
    MaxLengthValidator,
    MinLengthValidator,
    RegexValidator,
)
from django.utils.deconstruct import deconstructible

ERROR_MESSAGE_REGEX = 'Недопустимые символы. Разрешены латинские '
'и кириллические буквы, цифры и спецсимволы.',
REGEX_PATTERN = r'^[A-Za-zА-Яа-я0-9 !"#$%&\'()*+,\-./:;<=>?@[\\]^_`{|}~]+$'


def validate_ogrn(value):
    """
    Валидирует ОГРН.
    Параметры:
    value (str): Значение ОГРН для валидации.
    Исключения:
    ValidationError: Если ОГРН не соответствует формату (13 цифр).
    Возвращает:
    None
    """
    regex_validator = RegexValidator(
        regex=r'^\d{13}$', message=settings.OGRN_ERROR_MESSAGE
    )
    ogrn_max_length = MaxLengthValidator(
        settings.LEN_OGRN, message=settings.OGRN_ERROR_MESSAGE
    )
    ogrn_min_length = MinLengthValidator(
        settings.LEN_OGRN, message=settings.OGRN_ERROR_MESSAGE
    )

    regex_validator(value)
    ogrn_max_length(value)
    ogrn_min_length(value)


def validate_phone_number(value):
    """
    Валидирует номер телефона.
    Параметры:
    value (str): Значение номера телефона для валидации.
    Исключения:
    ValidationError: Если номер телефона не соответствует формату
                    (+7 и 10 цифр).
    Возвращает:
    None
    """
    regex_validator = RegexValidator(
        regex=r'^\+7\d{10}$',
        message=settings.MESSAGE_PHONE_REGEX,
    )
    # phone_max_length = MaxLengthValidator(
    #     settings.LEN_PHONE,
    #     message=settings.MESSAGE_PHONE_REGEX,
    # )
    # phone_min_length = MinLengthValidator(
    #     settings.LEN_PHONE,
    #     message=settings.MESSAGE_PHONE_REGEX,
    # )

    regex_validator(value)
    # phone_max_length(value)
    # phone_min_length(value)


def validate_telegram(value):
    """
    Валидирует Telegram никнейм.
    Параметры:
    value (str): Значение Telegram никнейма для валидации.
    Исключения:
    ValidationError: Если Telegram никнейм не соответствует формату
                    (@ и буквы, цифры, знаки подчеркивания),
                    или если он не соответствует минимальной
                    или максимальной длине.
    Возвращает:
    None
    """
    regex_validator = RegexValidator(
        regex=r'^@[\w]+$',
        message=settings.TELEGRAM_ERROR_MESSAGE,
    )
    min_length_validator = MinLengthValidator(
        settings.MIN_LEN_TELEGRAM,
        message=settings.TELEGRAM_ERROR_MESSAGE,
    )
    max_length_validator = MaxLengthValidator(
        settings.MAX_LEN_TELEGRAM,
        message=settings.TELEGRAM_ERROR_MESSAGE,
    )

    regex_validator(value)
    min_length_validator(value)
    max_length_validator(value)


def validate_title(value):
    """
    Валидирует длину и символы в Названии организации.
    """
    regex_validator = RegexValidator(
        regex=r'^[а-яА-ЯёЁ\d\s\-\.\,\&\+\№\!]+$',
        message=settings.MESSAGE_TITLE_CYRILLIC,
    )
    min_length_validator = MinLengthValidator(
        settings.MIN_LEN_TITLE,
        message=settings.MESSAGE_TITLE_VALID,
    )
    max_length_validator = MaxLengthValidator(
        settings.MAX_LEN_TITLE,
        message=settings.MESSAGE_TITLE_VALID,
    )

    regex_validator(value)
    min_length_validator(value)
    max_length_validator(value)


<<<<<<< HEAD
def validate_name(value):
    """
    Валидация названия проекта.
    """
    MIN_LEN = 2
    MAX_LEN = 150
    NAME_REGEX = r'^[A-Za-zА-Яа-я0-9 !"#$%&\'()*+,-./:;<=>?@[\\]^_`{|}~]+$'

    min_length_validator = MinLengthValidator(
        MIN_LEN,
        message=f'Минимальная длина поля должна быть: {MIN_LEN}.',
    )
    max_length_validator = MaxLengthValidator(
        MAX_LEN,
        message=f'Максимальная длина поля должна быть: {MAX_LEN}.',
    )

    regex_validator = RegexValidator(
        regex=NAME_REGEX,
        message='Недопустимые символы в названии проекта. Разрешены латинские '
        'и кириллические буквы, цифры и спецсимволы.',
    )

    min_length_validator(value)
    max_length_validator(value)
    regex_validator(value)


def validate_description(value):
    """
    Валидация описания проекта.
    """
    MIN_LEN = 2
    MAX_LEN = 750

    min_length_validator = MinLengthValidator(
        MIN_LEN,
        message='Минимальная длина поля должна быть: {MIN_LEN} ',
    )
    max_length_validator = MaxLengthValidator(
        MAX_LEN,
        message='Максимальное длина поля должна быть: {MAX_LEN} ',
    )
    min_length_validator(value)
    max_length_validator(value)


def regex_string_validator(value):
    """
    Проверяет, соответствует ли данное значение шаблону, который допускает
    латинские и кириллические буквы, цифры и большинство специальных символов.
    Аргументы: value (str): Строка для валидации.
    Возвращает:
    bool: True, если строка соответствует шаблону, иначе False.
    """

    try:
        RegexValidator(
            regex=REGEX_PATTERN, message=ERROR_MESSAGE_REGEX, code='invalid'
        )(value)
    except ValidationError:
        raise
    return True


@deconstructible
class LengthValidator:
    def __init__(self, min_length, max_length):
        self.min_length = min_length
        self.max_length = max_length

    def __call__(self, value):
        if len(value) < self.min_length:
            raise ValidationError(
                f'Длина строки должна быть не менее '
                f'{self.min_length} символов.'
            )
        if len(value) > self.max_length:
            raise ValidationError(
                f'Длина строки не должна превышать {self.max_length} символов.'
            )
=======
def validate_about(value):
    """
    Валидирует длину и символы в информации об организации.
    """
    regex_validator = RegexValidator(
        regex=r"(^[-!#$%&'*+/=?^_;():@,.<>`{}|~0-9A-ZА-ЯЁ\s]+)\Z",
        message=settings.MESSAGE_ABOUT_US_REGEX_VALID,
        flags=re.I
    )
    min_length_validator = MinLengthValidator(
        settings.MIN_LEN_ABOUT_US,
        message=settings.MESSAGE_ABOUT_US_VALID,
    )
    max_length_validator = MaxLengthValidator(
        settings.MAX_LEN_ABOUT_US,
        message=settings.MESSAGE_ABOUT_US_VALID,
    )

    regex_validator(value)
    min_length_validator(value)
    max_length_validator(value)
    regex_validator(value)
>>>>>>> ba2bca02
<|MERGE_RESOLUTION|>--- conflicted
+++ resolved
@@ -121,7 +121,7 @@
     max_length_validator(value)
 
 
-<<<<<<< HEAD
+
 def validate_name(value):
     """
     Валидация названия проекта.
@@ -203,7 +203,7 @@
             raise ValidationError(
                 f'Длина строки не должна превышать {self.max_length} символов.'
             )
-=======
+            
 def validate_about(value):
     """
     Валидирует длину и символы в информации об организации.
@@ -226,4 +226,3 @@
     min_length_validator(value)
     max_length_validator(value)
     regex_validator(value)
->>>>>>> ba2bca02
