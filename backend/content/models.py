--- conflicted
+++ resolved
@@ -150,10 +150,6 @@
 class Activities(models.Model):
     '''Необходимые активности для реализации проекта.'''
 
-<<<<<<< HEAD
-    name = models.CharField(verbose_name='Активность', max_length=MAX_LEN_CHAR)
-    description = models.TextField(verbose_name='Описание активности')
-=======
     name = models.CharField(
         verbose_name='Активность',
         max_length=MAX_LEN_CHAR
@@ -166,4 +162,3 @@
         ordering = ('name',)
         verbose_name = 'Активность'
         verbose_name_plural = 'Активности'
->>>>>>> a53d87bf
