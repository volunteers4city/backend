from django.db import models
from taggit.managers import TaggableManager

from backend.settings import (
    LEN_PHONE,
    MAX_LEN_CHAR,
    MAX_LEN_NAME_FEEDBACK,
    MAX_LEN_TEXT_FEEDBACK,
    MAX_LENGTH_EMAIL,
)
from users.models import User

from .validators import (
    EmailValidator,
    NameFeedbackUserkValidator,
    PhoneValidator,
    TextFeedbackValidator,
)


class PlatformAbout(models.Model):
    '''Информация о проекте Платформа.'''

    # photo = models.ImageField(upload_to='content/%Y/%m/%d/', blank=True)
    # # еще не определились надо ли менять фото из админки
    about_us = models.TextField(verbose_name='Описание раздела "О нас"')
    platform_email = models.EmailField(
        verbose_name='email Платформы',
        max_length=MAX_LENGTH_EMAIL,
        validators=[EmailValidator.validate_email],
    )

    class Meta:
        verbose_name = 'О платформе'
        verbose_name_plural = 'О платформе'


class Valuation(models.Model):
    '''Ценности проекта Платформа.'''

    title = models.CharField(verbose_name='Заголовок', max_length=MAX_LEN_CHAR)
    description = models.TextField(verbose_name='Описание ценности')

    class Meta:
        verbose_name = 'Ценность платформы'
        verbose_name_plural = 'Ценности платформы'

    def __str__(self):
        return self.title


class Feedback(models.Model):
    '''Модель обратной связи на Платформе.'''

    name = models.CharField(
        verbose_name='Имя',
        max_length=MAX_LEN_NAME_FEEDBACK,
        validators=[NameFeedbackUserkValidator.validate_name],
    )
    phone = models.CharField(
        verbose_name='Телефон',
        max_length=LEN_PHONE,
        validators=[PhoneValidator.validate_phone],
    )
    email = models.EmailField(
        max_length=MAX_LENGTH_EMAIL, validators=[EmailValidator.validate_email]
    )
    text = models.CharField(
        verbose_name='Текст обращения',
        max_length=MAX_LEN_TEXT_FEEDBACK,
        validators=[TextFeedbackValidator.validate_text],
    )
    created_at = models.DateTimeField(
        verbose_name='Дата и время обращения', auto_now_add=True
    )
    processed_at = models.DateTimeField(
        verbose_name='Дата и время обработки',
        # auto_now=True,
        null=True,
        blank=True,
    )
    status = models.BooleanField(verbose_name='Обработано', default=False)

    class Meta:
        ordering = ('-created_at',)
        verbose_name = 'Обращение'
        verbose_name_plural = 'Обращения'


class News(models.Model):
    '''Новости Платформы.'''

    picture = models.ImageField(upload_to='news/%Y/%m/%d/', blank=True)
    title = models.CharField(
        verbose_name='Заголовок',
        max_length=MAX_LEN_CHAR,
    )
    text = models.TextField(verbose_name='Текст новости')
    created_at = models.DateTimeField(
        verbose_name='Дата публикации', auto_now_add=True
    )
    tags = TaggableManager()
    author = models.ForeignKey(
        User,
        verbose_name='Автор новостей',
        on_delete=models.CASCADE,
        related_name='news',
    )

    class Meta:
        ordering = ('-created_at',)
        verbose_name = 'Новость'
        verbose_name_plural = 'Новости'

    def __str__(self):
        return self.title


#  Дополнительная возможно фича ачивка для волонтера  #  пока в разработке
# class Achievements(models.Model):
#     title = models.CharField(max_length=250)
#     description = models.TextField()


class City(models.Model):
    '''Справочник городов.'''

    name = models.CharField(verbose_name='Город', max_length=MAX_LEN_CHAR)

    class Meta:
        ordering = ('name',)
        verbose_name = 'Город'
        verbose_name_plural = 'Города'

    def __str__(self):
        return self.name


class Skills(models.Model):
    '''Навыки волонтеров.'''

    name = models.CharField(verbose_name='Навык', max_length=MAX_LEN_CHAR)
    description = models.TextField(verbose_name='Описание навыка')

    class Meta:
        ordering = ('name',)
        verbose_name = 'Навык'
        verbose_name_plural = 'Навыки'


# # Активности под вопросом, высока вероятность что не будет в проекте
# class Activities(models.Model):
#     '''Необходимые активности для реализации проекта.'''

<<<<<<< HEAD
    name = models.CharField(verbose_name='Активность', max_length=MAX_LEN_CHAR)
    description = models.TextField(verbose_name='Описание активности')

    class Meta:
        ordering = ('name',)
        verbose_name = 'Активность'
        verbose_name_plural = 'Активности'
=======
#     name = models.CharField(
#         verbose_name='Активность',
#         max_length=MAX_LEN_CHAR
#     )
#     description = models.TextField(
#         verbose_name='Описание активности'
#     )

#     class Meta:
#         ordering = ('name',)
#         verbose_name = 'Активность'
#         verbose_name_plural = 'Активности'
>>>>>>> b766bdfd
<|MERGE_RESOLUTION|>--- conflicted
+++ resolved
@@ -149,28 +149,14 @@
 
 
 # # Активности под вопросом, высока вероятность что не будет в проекте
-# class Activities(models.Model):
-#     '''Необходимые активности для реализации проекта.'''
+class Activities(models.Model):
+    '''Необходимые активности для реализации проекта.'''
 
-<<<<<<< HEAD
+
     name = models.CharField(verbose_name='Активность', max_length=MAX_LEN_CHAR)
     description = models.TextField(verbose_name='Описание активности')
 
     class Meta:
         ordering = ('name',)
         verbose_name = 'Активность'
-        verbose_name_plural = 'Активности'
-=======
-#     name = models.CharField(
-#         verbose_name='Активность',
-#         max_length=MAX_LEN_CHAR
-#     )
-#     description = models.TextField(
-#         verbose_name='Описание активности'
-#     )
-
-#     class Meta:
-#         ordering = ('name',)
-#         verbose_name = 'Активность'
-#         verbose_name_plural = 'Активности'
->>>>>>> b766bdfd
+        verbose_name_plural = 'Активности'