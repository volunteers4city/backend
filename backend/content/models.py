from django.db import models
from taggit.managers import TaggableManager
from django.conf import settings

from users.models import User

from .validators import (
    NameFeedbackUserkValidator,
    PhoneValidator,
    TextFeedbackValidator,
)


class PlatformAbout(models.Model):
    '''Информация о проекте Платформа.'''

    # photo = models.ImageField(upload_to='content/%Y/%m/%d/', blank=True)
    # # еще не определились надо ли менять фото из админки
    about_us = models.TextField(verbose_name='Описание раздела "О нас"')
    platform_email = models.EmailField(
        verbose_name='email Платформы',
        max_length=settings.MAX_LENGTH_EMAIL
    )

    class Meta:
        verbose_name = 'О платформе'
        verbose_name_plural = 'О платформе'


class Valuation(models.Model):
    '''Ценности проекта Платформа.'''

    title = models.CharField(
        verbose_name='Заголовок',
        max_length=settings.MAX_LEN_CHAR
    )
    description = models.TextField(verbose_name='Описание ценности')

    class Meta:
        verbose_name = 'Ценность платформы'
        verbose_name_plural = 'Ценности платформы'

    def __str__(self):
        return self.title


class Feedback(models.Model):
    '''Модель обратной связи на Платформе.'''

    name = models.CharField(
        verbose_name='Имя',
        max_length=settings.MAX_LEN_NAME_FEEDBACK,
        validators=[NameFeedbackUserkValidator.validate_name],
    )
    phone = models.CharField(
        verbose_name='Телефон',
        max_length=settings.LEN_PHONE,
        validators=[PhoneValidator.validate_phone],
    )
    email = models.EmailField(
        max_length=settings.MAX_LENGTH_EMAIL
    )
    text = models.CharField(
        verbose_name='Текст обращения',
        max_length=settings.MAX_LEN_TEXT_FEEDBACK,
        validators=[TextFeedbackValidator.validate_text],
    )
    created_at = models.DateTimeField(
        verbose_name='Дата и время обращения', auto_now_add=True
    )
    processed_at = models.DateTimeField(
        verbose_name='Дата и время обработки',
        # auto_now=True,
        null=True,
        blank=True,
    )
    status = models.BooleanField(verbose_name='Обработано', default=False)

    class Meta:
        ordering = ('-created_at',)
        verbose_name = 'Обращение'
        verbose_name_plural = 'Обращения'


class News(models.Model):
    '''Новости Платформы.'''

    picture = models.ImageField(upload_to='news/%Y/%m/%d/', blank=True)
    title = models.CharField(
        verbose_name='Заголовок',
        max_length=settings.MAX_LEN_CHAR,
    )
    text = models.TextField(verbose_name='Текст новости')
    created_at = models.DateTimeField(
        verbose_name='Дата публикации', auto_now_add=True
    )
    tags = TaggableManager()
    author = models.ForeignKey(
        User,
        verbose_name='Автор новостей',
        on_delete=models.CASCADE,
        related_name='news',
    )

    class Meta:
        ordering = ('-created_at',)
        verbose_name = 'Новость'
        verbose_name_plural = 'Новости'

    def __str__(self):
        return self.title


#  Дополнительная возможно фича ачивка для волонтера  #  пока в разработке
# class Achievements(models.Model):
#     title = models.CharField(max_length=250)
#     description = models.TextField()


class City(models.Model):
    '''Справочник городов.'''

    name = models.CharField(
        verbose_name='Город',
        max_length=settings.MAX_LEN_CHAR
    )

    class Meta:
        ordering = ('name',)
        verbose_name = 'Город'
        verbose_name_plural = 'Города'

    def __str__(self):
        return self.name


class Skills(models.Model):
    '''Навыки волонтеров.'''

<<<<<<< HEAD
    name = models.CharField(verbose_name='Навык', max_length=MAX_LEN_CHAR)
=======
    name = models.CharField(
        verbose_name='Навык',
        max_length=settings.MAX_LEN_CHAR
    )
    description = models.TextField(verbose_name='Описание навыка')
>>>>>>> b158a8f3

    class Meta:
        ordering = ('name',)
        verbose_name = 'Навык'
        verbose_name_plural = 'Навыки'

    def __str__(self):
        return self.name

<<<<<<< HEAD
# # Активности под вопросом, высока вероятность что не будет в проекте
class Activities(models.Model):
    '''Необходимые активности для реализации проекта.'''

    name = models.CharField(verbose_name='Активность', max_length=MAX_LEN_CHAR)
    description = models.TextField(verbose_name='Описание активности')
=======
>>>>>>> b158a8f3

# # Активности под вопросом, высока вероятность что не будет в проекте
# class Activities(models.Model):
#     '''Необходимые активности для реализации проекта.'''

#     name = models.CharField(
#         verbose_name='Активность',
#         max_length=settings.MAX_LEN_CHAR
#     )
#     description = models.TextField(
#         verbose_name='Описание активности'
#     )

#     class Meta:
#         ordering = ('name',)
#         verbose_name = 'Активность'
#         verbose_name_plural = 'Активности'
    # def __str__(self):
    #     return self.name<|MERGE_RESOLUTION|>--- conflicted
+++ resolved
@@ -18,8 +18,7 @@
     # # еще не определились надо ли менять фото из админки
     about_us = models.TextField(verbose_name='Описание раздела "О нас"')
     platform_email = models.EmailField(
-        verbose_name='email Платформы',
-        max_length=settings.MAX_LENGTH_EMAIL
+        verbose_name='email Платформы', max_length=settings.MAX_LENGTH_EMAIL
     )
 
     class Meta:
@@ -31,8 +30,7 @@
     '''Ценности проекта Платформа.'''
 
     title = models.CharField(
-        verbose_name='Заголовок',
-        max_length=settings.MAX_LEN_CHAR
+        verbose_name='Заголовок', max_length=settings.MAX_LEN_CHAR
     )
     description = models.TextField(verbose_name='Описание ценности')
 
@@ -57,9 +55,7 @@
         max_length=settings.LEN_PHONE,
         validators=[PhoneValidator.validate_phone],
     )
-    email = models.EmailField(
-        max_length=settings.MAX_LENGTH_EMAIL
-    )
+    email = models.EmailField(max_length=settings.MAX_LENGTH_EMAIL)
     text = models.CharField(
         verbose_name='Текст обращения',
         max_length=settings.MAX_LEN_TEXT_FEEDBACK,
@@ -121,8 +117,7 @@
     '''Справочник городов.'''
 
     name = models.CharField(
-        verbose_name='Город',
-        max_length=settings.MAX_LEN_CHAR
+        verbose_name='Город', max_length=settings.MAX_LEN_CHAR
     )
 
     class Meta:
@@ -137,15 +132,9 @@
 class Skills(models.Model):
     '''Навыки волонтеров.'''
 
-<<<<<<< HEAD
-    name = models.CharField(verbose_name='Навык', max_length=MAX_LEN_CHAR)
-=======
     name = models.CharField(
-        verbose_name='Навык',
-        max_length=settings.MAX_LEN_CHAR
+        verbose_name='Навык', max_length=settings.MAX_LEN_CHAR
     )
-    description = models.TextField(verbose_name='Описание навыка')
->>>>>>> b158a8f3
 
     class Meta:
         ordering = ('name',)
@@ -155,15 +144,6 @@
     def __str__(self):
         return self.name
 
-<<<<<<< HEAD
-# # Активности под вопросом, высока вероятность что не будет в проекте
-class Activities(models.Model):
-    '''Необходимые активности для реализации проекта.'''
-
-    name = models.CharField(verbose_name='Активность', max_length=MAX_LEN_CHAR)
-    description = models.TextField(verbose_name='Описание активности')
-=======
->>>>>>> b158a8f3
 
 # # Активности под вопросом, высока вероятность что не будет в проекте
 # class Activities(models.Model):
@@ -181,5 +161,5 @@
 #         ordering = ('name',)
 #         verbose_name = 'Активность'
 #         verbose_name_plural = 'Активности'
-    # def __str__(self):
-    #     return self.name+# def __str__(self):
+#     return self.name