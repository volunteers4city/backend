--- conflicted
+++ resolved
@@ -12,11 +12,8 @@
 
 @admin.register(Feedback)
 class FeedbackAdmin(admin.ModelAdmin):
-<<<<<<< HEAD
-=======
     '''Администрирование раздела обращений от пользователей.'''
 
->>>>>>> b1cc7e6f
     list_display = (
         'name',
         'phone',
@@ -27,8 +24,12 @@
         'status',
     )
     readonly_fields = (
-        'name', 'phone', 'email', 'text',
-        'created_at', 'processed_at'
+        'name',
+        'phone',
+        'email',
+        'text',
+        'created_at',
+        'processed_at',
     )
     list_editable = ('status',)
     list_filter = ('created_at', 'processed_at', 'status')
@@ -52,21 +53,16 @@
 
 @admin.register(News)
 class NewsAdmin(admin.ModelAdmin):
-<<<<<<< HEAD
+
+    '''Администрирование раздела новостей.'''
+
     list_display = (
         'title',
         'get_text',
         'created_at',
-        'author',
+        'author_initials',
         'get_mini_picture',
         'get_tags',
-=======
-    '''Администрирование раздела новостей.'''
-
-    list_display = (
-        'title', 'get_text', 'created_at',
-        'author_initials', 'get_mini_picture', 'get_tags'
->>>>>>> b1cc7e6f
     )
     readonly_fields = ('created_at',)
     list_filter = ('title', 'created_at', 'author', 'tags')
@@ -113,6 +109,7 @@
 @admin.register(Valuation)
 class Valuation(admin.ModelAdmin):
     '''Администрирование раздела Ценности Платформы.'''
+
     list_display = ('title', 'description')
     search_fields = ('title', 'description')
     ordering = ('-id',)
