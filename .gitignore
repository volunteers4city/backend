# Byte-compiled / optimized / DLL files
__pycache__/
*.py[cod]
*$py.class

# C extensions
*.so

# Distribution / packaging
.Python
build/
develop-eggs/
dist/
downloads/
eggs/
.eggs/
lib/
lib64/
parts/
sdist/
var/
wheels/
share/python-wheels/
*.egg-info/
.installed.cfg
*.egg
MANIFEST

# PyInstaller
#  Usually these files are written by a python script from a template
#  before PyInstaller builds the exe, so as to inject date/other infos into it.
*.manifest
*.spec

# Installer logs
pip-log.txt
pip-delete-this-directory.txt

# Unit test / coverage reports
htmlcov/
.tox/
.nox/
.coverage
.coverage.*
.cache
nosetests.xml
coverage.xml
*.cover
*.py,cover
.hypothesis/
.pytest_cache/
cover/

# Translations
*.mo
*.pot

# Django stuff:
*.log
local_settings.py
db.sqlite3
db.sqlite3-journal

# Flask stuff:
instance/
.webassets-cache

# Scrapy stuff:
.scrapy

# Sphinx documentation
docs/_build/

# PyBuilder
.pybuilder/
target/

# Jupyter Notebook
.ipynb_checkpoints

# IPython
profile_default/
ipython_config.py

# pyenv
#   For a library or package, you might want to ignore these files since the code is
#   intended to run in multiple environments; otherwise, check them in:
# .python-version

# pipenv
#   According to pypa/pipenv#598, it is recommended to include Pipfile.lock in version control.
#   However, in case of collaboration, if having platform-specific dependencies or dependencies
#   having no cross-platform support, pipenv may install dependencies that don't work, or not
#   install all needed dependencies.
#Pipfile.lock

# poetry
#   Similar to Pipfile.lock, it is generally recommended to include poetry.lock in version control.
#   This is especially recommended for binary packages to ensure reproducibility, and is more
#   commonly ignored for libraries.
#   https://python-poetry.org/docs/basic-usage/#commit-your-poetrylock-file-to-version-control
#poetry.lock

# pdm
#   Similar to Pipfile.lock, it is generally recommended to include pdm.lock in version control.
#pdm.lock
#   pdm stores project-wide configurations in .pdm.toml, but it is recommended to not include it
#   in version control.
#   https://pdm.fming.dev/#use-with-ide
.pdm.toml

# PEP 582; used by e.g. github.com/David-OConnor/pyflow and github.com/pdm-project/pdm
__pypackages__/

# Celery stuff
celerybeat-schedule
celerybeat.pid

# SageMath parsed files
*.sage.py

# Environments
.env
.venv
env/
venv/
ENV/
env.bak/
venv.bak/

# Spyder project settings
.spyderproject
.spyproject

# Rope project settings
.ropeproject

# mkdocs documentation
/site

# mypy
.mypy_cache/
.dmypy.json
dmypy.json

# Pyre type checker
.pyre/

# pytype static type analyzer
.pytype/

# Cython debug symbols
cython_debug/

# PyCharm
#  JetBrains specific template is maintained in a separate JetBrains.gitignore that can
#  be found at https://github.com/github/gitignore/blob/main/Global/JetBrains.gitignore
#  and can be added to the global gitignore or merged into this file.  For a more nuclear
#  option (not recommended) you can uncomment the following to ignore the entire idea folder.
#.idea/

# VS Code
.vscode

<<<<<<< HEAD
#migrations
**/migrations/

media/
=======
# migrations
**/migrations/

# static
**/collected_static/
>>>>>>> b04c68a0
<|MERGE_RESOLUTION|>--- conflicted
+++ resolved
@@ -162,15 +162,9 @@
 # VS Code
 .vscode
 
-<<<<<<< HEAD
-#migrations
-**/migrations/
-
-media/
-=======
 # migrations
 **/migrations/
 
 # static
 **/collected_static/
->>>>>>> b04c68a0
+media/